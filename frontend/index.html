--- conflicted
+++ resolved
@@ -1,4 +1,3 @@
-<<<<<<< HEAD
 <!DOCTYPE html>
 <html lang="en" class="dark">
 <head>
@@ -4667,4675 +4666,4 @@
 </script>
 
 </body>
-</html>
-=======
-<!DOCTYPE html>
-<html lang="en" class="dark">
-<head>
-<!-- Favicons and App Icons for all devices -->
-<link rel="icon" type="image/png" sizes="32x32" href="favicon-32x32.png">
-<link rel="icon" type="image/png" sizes="16x16" href="favicon-16x16.png">
-<link rel="icon" type="image/x-icon" href="favicon.ico">
-<link rel="apple-touch-icon" sizes="180x180" href="apple-touch-icon.png">
-<link rel="icon" type="image/png" sizes="192x192" href="android-chrome-192x192.png">
-<link rel="icon" type="image/png" sizes="512x512" href="android-chrome-512x512.png">
-<link rel="manifest" href="site.webmanifest">
-    <meta charset="UTF-8">
-    <meta name="viewport" content="width=device-width, initial-scale=1.0">
-    
-    <!-- Primary Meta Tags -->
-    <title>CoinShelf - Professional Coin & Bullion Collection Manager | Oscar Brimelow</title>
-    <meta name="title" content="CoinShelf - Professional Coin & Bullion Collection Manager | Oscar Brimelow">
-    <meta name="description" content="Manage your coin, banknote, and bullion collection with live gold & silver prices. Track value, organize by country, and discover new treasures. Free collection management tool for numismatists and precious metal investors.">
-    <meta name="keywords" content="coin collection, bullion tracking, gold prices, silver prices, numismatics, coin management, precious metals, coin catalog, banknote collection, coin value tracker, gold bullion, silver bullion, coin database, collection organizer, coin collector app, bullion portfolio, coin inventory, precious metal prices, coin tracking software, numismatic database">
-    <meta name="author" content="Oscar Brimelow">
-    <meta name="robots" content="index, follow">
-    <meta name="language" content="English">
-    <meta name="revisit-after" content="7 days">
-    
-    <!-- Open Graph / Facebook -->
-    <meta property="og:type" content="website">
-    <meta property="og:url" content="https://mycoinshelf.com/">
-    <meta property="og:title" content="CoinShelf - Professional Coin & Bullion Collection Manager">
-    <meta property="og:description" content="Manage your coin, banknote, and bullion collection with live gold & silver prices. Track value, organize by country, and discover new treasures.">
-    <meta property="og:image" content="https://mycoinshelf.com/og-image.png">
-    <meta property="og:site_name" content="CoinShelf">
-    <meta property="og:locale" content="en_US">
-    
-    <!-- Twitter -->
-    <meta property="twitter:card" content="summary_large_image">
-    <meta property="twitter:url" content="https://mycoinshelf.com/">
-    <meta property="twitter:title" content="CoinShelf - Professional Coin & Bullion Collection Manager">
-    <meta property="twitter:description" content="Manage your coin, banknote, and bullion collection with live gold & silver prices. Track value, organize by country, and discover new treasures.">
-    <meta property="twitter:image" content="https://mycoinshelf.com/twitter-image.png">
-    
-    <!-- Additional SEO Meta Tags -->
-    <meta name="theme-color" content="#10b981">
-    <meta name="msapplication-TileColor" content="#10b981">
-    <meta name="apple-mobile-web-app-capable" content="yes">
-    <meta name="apple-mobile-web-app-status-bar-style" content="black-translucent">
-    <meta name="apple-mobile-web-app-title" content="CoinShelf">
-    
-    <!-- Canonical URL -->
-    <link rel="canonical" href="https://mycoinshelf.com/">
-    
-    <!-- Structured Data for Rich Snippets -->
-    <script type="application/ld+json">
-    {
-        "@context": "https://schema.org",
-        "@type": "WebApplication",
-        "name": "CoinShelf",
-        "description": "Professional coin and bullion collection management tool with live precious metal prices",
-        "url": "https://mycoinshelf.com",
-        "applicationCategory": "FinanceApplication",
-        "operatingSystem": "Web Browser",
-        "offers": {
-            "@type": "Offer",
-            "price": "0",
-            "priceCurrency": "USD"
-        },
-        "author": {
-            "@type": "Person",
-            "name": "Oscar Brimelow",
-            "url": "https://www.instagram.com/oscarbrimelow/"
-        },
-        "creator": {
-            "@type": "Person",
-            "name": "Oscar Brimelow"
-        },
-        "keywords": "coin collection, bullion tracking, gold prices, silver prices, numismatics",
-        "featureList": [
-            "Live gold and silver prices",
-            "Coin and banknote cataloging",
-            "Bullion portfolio tracking",
-            "World map visualization",
-            "Collection value analytics",
-            "Multi-currency support"
-        ]
-    }
-    </script>
-
-    <!-- Additional Schema Markup for Organization -->
-    <script type="application/ld+json">
-    {
-        "@context": "https://schema.org",
-        "@type": "Organization",
-        "name": "CoinShelf",
-        "url": "https://mycoinshelf.com",
-        "logo": "https://mycoinshelf.com/logo.png",
-        "description": "Professional coin and bullion collection management platform",
-        "sameAs": [
-            "https://www.instagram.com/oscarbrimelow/"
-        ]
-    }
-    </script>
-
-    <!-- FAQ Schema for Common Questions -->
-    <script type="application/ld+json">
-    {
-        "@context": "https://schema.org",
-        "@type": "FAQPage",
-        "mainEntity": [
-            {
-                "@type": "Question",
-                "name": "What is CoinShelf?",
-                "acceptedAnswer": {
-                    "@type": "Answer",
-                    "text": "CoinShelf is a comprehensive digital platform for coin collectors, numismatists, and precious metal investors to organize, track, and value their collections with live gold and silver prices."
-                }
-            },
-            {
-                "@type": "Question",
-                "name": "Is CoinShelf free to use?",
-                "acceptedAnswer": {
-                    "@type": "Answer",
-                    "text": "Yes, CoinShelf is completely free to use. There are no hidden fees or premium subscriptions required."
-                }
-            },
-            {
-                "@type": "Question",
-                "name": "What types of items can I track?",
-                "acceptedAnswer": {
-                    "@type": "Answer",
-                    "text": "CoinShelf supports tracking coins, banknotes, gold bullion, and silver bullion from around the world."
-                }
-            },
-            {
-                "@type": "Question",
-                "name": "Are my collection data secure?",
-                "acceptedAnswer": {
-                    "@type": "Answer",
-                    "text": "Yes, CoinShelf uses encrypted password storage, secure HTTPS connections, and private collection data. Your information is protected and you control what you share."
-                }
-            }
-        ]
-    }
-    </script>
-
-    <!-- Tailwind CSS for styling -->
-    <script src="https://cdn.tailwindcss.com"></script>
-
-    <!-- Chart.js for data visualization -->
-    <script src="https://cdn.jsdelivr.net/npm/chart.js"></script>
-
-    <!-- Google Charts for GeoChart -->
-    <script type="text/javascript" src="https://www.gstatic.com/charts/loader.js"></script>
-
-    <!-- Phosphor Icons for a clean icon set -->
-    <script src="https://unpkg.com/@phosphor-icons/web"></script>
-
-    <style>
-        /* Custom styles for a more polished look */
-        body {
-            background-color: #111827; /* Dark gray background */
-            color: #d1d5db; /* Light gray text */
-            font-family: 'Inter', sans-serif;
-            -webkit-font-smoothing: antialiased;
-            -moz-osx-font-smoothing: grayscale;
-        }
-        @import url('https://fonts.googleapis.com/css2?family=Inter:wght@400;500;600;700&display=swap');
-
-        /* Custom scrollbar for a modern feel */
-        ::-webkit-scrollbar { width: 8px; }
-        ::-webkit-scrollbar-track { background: #1f2937; }
-        ::-webkit-scrollbar-thumb { background: #4b5563; border-radius: 4px; }
-        ::-webkit-scrollbar-thumb:hover { background: #6b7280; }
-        
-        /* Custom scrollbar for specific elements */
-        .custom-scrollbar::-webkit-scrollbar {
-            width: 8px;
-        }
-        .custom-scrollbar::-webkit-scrollbar-track {
-            background: #2d3748; /* Darker track */
-        }
-        .custom-scrollbar::-webkit-scrollbar-thumb {
-            background: #60a5fa; /* Blue thumb */
-            border-radius: 4px;
-        }
-        .custom-scrollbar::-webkit-scrollbar-thumb:hover {
-            background: #3b82f6; /* Darker blue on hover */
-        }
-
-
-        /* General styles for containers, no specific map library styles needed here */
-        #map-container {
-            width: 100%;
-            /* min-height can be adjusted based on desired aspect ratio. 500px is a good start. */
-            min-height: 500px;
-            display: flex; /* Flex to center content if needed, though GeoChart fills its container */
-            align-items: center;
-            justify-content: center;
-            border-radius: 0.5rem;
-            border: 1px solid #374151;
-            overflow: hidden; /* Hide any overflow from the chart */
-        }
-        /* Make sure Google Charts fits its container */
-        #map-container > div {
-            width: 100% !important;
-            height: 100% !important;
-        }
-
-        /* --- Google Charts Tooltip Custom Styles --- */
-        /* This targets the main tooltip container, typically generated by Google Charts */
-        .google-visualization-tooltip {
-            background-color: #1f2937 !important; /* Dark background */
-            border: 1px solid #4b5563 !important; /* Darker border */
-            color: #d1d5db !important; /* Light text */
-            box-shadow: 0 4px 6px rgba(0, 0, 0, 0.4) !important; /* Soft shadow */
-            border-radius: 0.5rem !important; /* Rounded corners */
-            padding: 0.75rem 1rem !important; /* Padding inside */
-            font-family: 'Inter', sans-serif !important; /* Match app font */
-            font-size: 0.875rem !important; /* Standard text size */
-            line-height: 1.5 !important; /* Better line spacing */
-        }
-        /* Style for text within the tooltip */
-        .google-visualization-tooltip p {
-            margin-bottom: 0.25rem !important;
-        }
-        /* Style for headers within the tooltip if any */
-        .google-visualization-tooltip h3 {
-            color: #34D399 !important; /* Highlight color for headers, e.g., emerald */
-            font-size: 1.125rem !important; /* Slightly larger heading */
-            margin-bottom: 0.5rem !important;
-        }
-        /* Style for scrollable content within tooltip */
-        .google-visualization-tooltip .tooltip-scroll-content {
-            max-height: 100px; /* Limit height */
-            overflow-y: auto; /* Enable scroll if content overflows */
-            padding-right: 5px; /* Space for scrollbar */
-        }
-        /* Custom scrollbar for tooltip content */
-        .google-visualization-tooltip .tooltip-scroll-content::-webkit-scrollbar {
-            width: 6px;
-        }
-        .google-visualization-tooltip .tooltip-scroll-content::-webkit-scrollbar-track {
-            background: #2d3748; /* Darker track */
-        }
-        .google-visualization-tooltip .tooltip-scroll-content::-webkit-scrollbar-thumb {
-            background: #60a5fa; /* Blue thumb */
-            border-radius: 3px;
-        }
-        .google-visualization-tooltip .tooltip-scroll-content::-webkit-scrollbar-thumb:hover {
-            background: #3b82f6; /* Darker blue on hover */
-        }
-
-        /* Table hover effect */
-        .data-table tbody tr:hover {
-            background-color: #1f2937;
-        }
-
-        /* Modal backdrop */
-        .modal-backdrop {
-            background-color: rgba(0, 0, 0, 0.75);
-        }
-
-        /* Chart.js tooltip custom styles */
-        .chartjs-tooltip {
-            background: #1f2937 !important;
-            border: 1px solid #4b5563 !important;
-            border-radius: 0.5rem !important;
-            color: #d1d5db !important;
-        }
-
-        /* Overlay for unauthenticated state */
-        .unauthenticated-overlay {
-            position: absolute;
-            top: 0;
-            left: 0;
-            width: 100%;
-            height: 100%;
-            background-color: rgba(17, 24, 39, 0.9); /* Same as body bg with transparency */
-            display: flex;
-            align-items: center;
-            justify-content: center;
-            text-align: center;
-            z-index: 20;
-            border-radius: 0.5rem; /* Match card styling */
-        }
-
-        /* Ensure main content takes full height to allow its own scrolling */
-        #main-content-area {
-            display: flex;
-            flex-direction: column;
-            flex-grow: 1;
-            overflow-y: auto; /* This allows the main content to scroll independently */
-        }
-        
-        /* On small screens, hide the fixed sidebar to allow full width for content */
-        @media (max-width: 767px) {
-            #sidebar {
-                transform: translateX(-100%); /* Hidden by default */
-            }
-            #sidebar.open {
-                transform: translateX(0); /* Shown when open */
-            }
-            /* Main content takes full width on mobile */
-            .md\:ml-64 { /* Override Tailwind's md:ml-64 on mobile */
-                margin-left: 0 !important;
-            }
-        }
-
-        /* Keyframe for subtle bounce animation */
-        @keyframes bounce-slow {
-            0%, 100% {
-                transform: translateY(0);
-            }
-            50% {
-                transform: translateY(-5px); /* Smaller bounce */
-            }
-        }
-
-        .animate-bounce-slow {
-            animation: bounce-slow 3s infinite ease-in-out; /* Slower and smoother */
-        }
-        
-        /* For light mode */
-        html.light body {
-            background-color: #f3f4f6; /* Light gray */
-            color: #1f2937; /* Dark text */
-        }
-        html.light #sidebar {
-            background-color: #ffffff;
-            border-color: #e5e7eb;
-        }
-        html.light #sidebar .border-b, html.light #sidebar .border-t {
-            border-color: #e5e7eb;
-        }
-        html.light #sidebar h1 {
-            color: #1f2937;
-        }
-        html.light #sidebar .nav-link {
-            color: #4b5563;
-        }
-        html.light #sidebar .nav-link:hover {
-            background-color: #f3f4f6;
-        }
-        html.light #sidebar .nav-link.bg-gray-700 { /* Active link */
-            background-color: #e5e7eb;
-            color: #1f2937;
-        }
-        html.light .bg-gray-800 { /* Main content cards */
-            background-color: #ffffff;
-            border-color: #e5e7eb;
-        }
-        html.light .bg-gray-700 { /* Inputs, table headers, etc. */
-            background-color: #f3f4f6;
-            border-color: #d1d5db;
-        }
-        html.light input, html.light select, html.light textarea {
-            background-color: #f9fafb;
-            border-color: #d1d5db;
-            color: #1f2937;
-        }
-        html.light .text-gray-300 { /* General text */
-            color: #374151;
-        }
-        html.light .text-gray-400 { /* Secondary text */
-            color: #6b7280;
-        }
-        html.light .text-gray-500 { /* Placeholder text */
-            color: #9ca3af;
-        }
-        html.light .data-table tbody tr:hover {
-            background-color: #f3f4f6;
-        }
-        html.light #map-container {
-            background-color: #ffffff;
-            border-color: #e5e7eb;
-        }
-        html.light .google-visualization-tooltip {
-            background-color: #ffffff !important;
-            border-color: #e5e7eb !important;
-            color: #1f2937 !important;
-            box-shadow: 0 4px 6px rgba(0, 0, 0, 0.1) !important;
-        }
-        html.light .google-visualization-tooltip .tooltip-scroll-content::-webkit-scrollbar-track {
-            background: #e5e7eb;
-        }
-        html.light .chartjs-tooltip {
-            background: #ffffff !important;
-            border: 1px solid #e5e7eb !important;
-            color: #1f2937 !important;
-        }
-        html.light #auth-status {
-            color: #374151;
-        }
-        html.light #home-signup-btn, html.light #home-learn-more-btn {
-            box-shadow: 0 2px 4px rgba(0, 0, 0, 0.1);
-        }
-        html.light #main-content-area header {
-            background-color: #ffffff;
-            border-color: #e5e7eb;
-        }
-        html.light #main-content-area header h1, html.light #main-content-area header button {
-            color: #1f2937;
-        }
-        html.light .unauthenticated-overlay {
-            background-color: rgba(243, 244, 246, 0.9);
-        }
-    </style>
-</head>
-<body class="overflow-x-hidden">
-    <!-- Overlay for mobile sidebar when open -->
-    <div id="mobile-sidebar-overlay" class="fixed inset-0 bg-black bg-opacity-50 z-30 hidden md:hidden"></div>
-
-    <!-- Main App Content -->
-    <div id="app-content" class="flex flex-col md:flex-row min-h-screen bg-gray-900 text-gray-300">
-        <!-- Sidebar Navigation -->
-        <aside id="sidebar" class="fixed inset-y-0 left-0 z-40 w-64 bg-gray-800 border-r border-gray-700 flex flex-col
-                                  transform -translate-x-full md:translate-x-0 md:flex-shrink-0 transition-transform duration-300 ease-in-out">
-            <div class="h-16 flex items-center justify-center border-b border-gray-700 flex-shrink-0">
-                <i class="ph-bold ph-coins text-3xl text-emerald-400"></i>
-                <h1 class="text-xl font-bold ml-2">CoinShelf by Oscar</h1>
-            </div>
-            <!-- Wrapped navigation links in a separate div with overflow-y-auto and flex-grow -->
-            <div class="flex-grow overflow-y-auto">
-                <nav class="p-4">
-                    <a href="#" id="nav-home" class="nav-link flex items-center px-4 py-2 mb-2 rounded-md bg-gray-700 text-white">
-                        <i class="ph-bold ph-house-simple mr-3"></i> Home
-                    </a>
-                    <a href="#" id="nav-about" class="nav-link flex items-center px-4 py-2 mb-2 rounded-md hover:bg-gray-700">
-                        <i class="ph-bold ph-info mr-3"></i> About CoinShelf
-                    </a>
-                    <a href="#" id="nav-dashboard" class="nav-link flex items-center px-4 py-2 mb-2 rounded-md hover:bg-gray-700">
-                        <i class="ph-bold ph-chart-pie-slice mr-3"></i> Dashboard
-                    </a>
-                    <a href="#" id="nav-collection" class="nav-link flex items-center px-4 py-2 mb-2 rounded-md hover:bg-gray-700">
-                        <i class="ph-bold ph-list-dashes mr-3"></i> Collection
-                    </a>
-                    <a href="#" id="nav-map" class="nav-link flex items-center px-4 py-2 mb-2 rounded-md hover:bg-gray-700">
-                        <i class="ph-bold ph-map-trifold mr-3"></i> World Map
-                    </a>
-                    <a href="#" id="nav-missing" class="nav-link flex items-center px-4 py-2 mb-2 rounded-md hover:bg-gray-700">
-                        <i class="ph-bold ph-flag mr-3"></i> Missing Countries
-                    </a>
-                    <a href="#" id="nav-settings" class="nav-link flex items-center px-4 py-2 mb-2 rounded-md hover:bg-gray-700">
-                        <i class="ph-bold ph-gear mr-3"></i> Account Settings
-                    </a>
-                </nav>
-            </div>
-            <!-- Buttons Section: flex-shrink-0 to keep it from shrinking -->
-            <div class="p-4 border-t border-gray-700 flex flex-col space-y-3 flex-shrink-0">
-                <button id="quick-add-btn" class="w-full bg-emerald-500 hover:bg-emerald-600 text-white font-bold py-2 px-4 rounded-md flex items-center justify-center transition-colors">
-                    <i class="ph-bold ph-plus-circle mr-2"></i> Quick Add Item
-                </button>
-                 <button id="import-data-btn" class="w-full bg-indigo-600 hover:bg-indigo-700 text-white font-bold py-2 px-4 rounded-md flex items-center justify-center transition-colors">
-                    <i class="ph-bold ph-upload-simple mr-2"></i> Import Data
-                </button>
-                <button id="export-data-btn" class="w-full bg-teal-600 hover:bg-teal-700 text-white font-bold py-2 px-4 rounded-md flex items-center justify-center transition-colors">
-                    <i class="ph-bold ph-download-simple mr-2"></i> Export Data
-                </button>
-                <!-- New Share Collection button -->
-                <button id="share-collection-btn" class="w-full bg-purple-600 hover:bg-purple-700 text-white font-bold py-2 px-4 rounded-md flex items-center justify-center transition-colors">
-                    <i class="ph-bold ph-share-network mr-2"></i> Share Collection
-                </button>
-            </div>
-
-            <!-- Authentication Section: flex-shrink-0 and mt-auto to ensure it stays at the very bottom -->
-            <div class="p-4 border-t border-gray-700 mt-auto flex-shrink-0">
-                <div id="auth-status" class="text-center text-sm mb-2"></div>
-                <div id="auth-form-container">
-                    <form id="login-form" class="space-y-3">
-                        <input type="email" id="login-email" placeholder="Email" class="w-full bg-gray-700 border-gray-600 rounded-md shadow-sm p-2 text-sm focus:ring-emerald-500 focus:border-emerald-500">
-                        <input type="password" id="login-password" placeholder="Password" class="w-full bg-gray-700 border-gray-600 rounded-md shadow-sm p-2 text-sm focus:ring-emerald-500 focus:border-emerald-500">
-                        <button type="submit" id="login-btn" class="w-full bg-blue-600 hover:bg-blue-700 text-white font-bold py-2 px-4 rounded-md text-sm transition-colors">Sign In</button>
-                        <button type="button" id="signup-btn" class="w-full bg-gray-600 hover:bg-gray-500 text-white font-bold py-2 px-4 rounded-md text-sm transition-colors">Sign Up</button>
-                        <button type="button" id="forgot-password-btn" class="w-full text-blue-400 hover:text-blue-300 text-xs underline transition-colors">Forgot Password?</button>
-                    </form>
-                    <button type="button" id="logout-btn" class="w-full bg-red-600 hover:bg-red-700 text-white font-bold py-2 px-4 rounded-md text-sm mt-3 hidden transition-colors">Sign Out</button>
-                </div>
-            </div>
-        </aside>
-
-        <!-- Main Content -->
-        <main id="main-content-area" class="flex-1 flex flex-col md:ml-64">
-            <!-- Top bar for mobile (hamburger menu and title) -->
-            <header class="bg-gray-800 p-4 md:hidden flex items-center justify-between border-b border-gray-700 flex-shrink-0">
-                <button id="mobile-menu-toggle" class="text-white text-2xl focus:outline-none">
-                    <i class="ph-bold ph-list"></i>
-                </button>
-                <h1 class="text-xl font-bold text-white">CoinShelf</h1>
-                <div class="w-8"></div> <!-- Placeholder for right alignment to balance toggle button -->
-            </header>
-
-            <!-- New Home Content View -->
-            <div id="content-home" class="content-view flex-grow p-4 sm:p-6 overflow-y-auto relative">
-                <div class="max-w-7xl mx-auto h-full flex flex-col items-center justify-center text-center py-12 px-4">
-                    <i class="ph-bold ph-coins text-8xl text-emerald-400 mb-8 animate-bounce-slow"></i>
-                    <h2 class="text-5xl font-bold text-white mb-6 leading-tight">Welcome to CoinShelf</h2>
-                    <p class="text-xl text-gray-300 mb-8 max-w-2xl">
-                        Your personal digital vault for managing and exploring your precious coin and banknote collection.
-                        Organize your treasures, track their value, and discover new countries to collect!
-                    </p>
-                    <p class="text-md text-gray-400 mb-2">
-                        Crafted with passion by <span class="font-semibold text-emerald-300">Oscar Brimelow</span>.
-                    </p>
-                    <p class="text-md text-gray-400 mb-10 flex items-center">
-                        <a href="https://www.instagram.com/oscarbrimelow/" target="_blank" class="text-pink-400 hover:text-pink-300 transition-colors flex items-center">
-                            <i class="ph-bold ph-instagram-logo text-xl mr-2"></i> Follow on Instagram
-                        </a>
-                    </p>
-                    <div class="flex flex-col sm:flex-row gap-4">
-                        <button id="home-signup-btn" class="bg-blue-600 hover:bg-blue-700 text-white font-bold py-3 px-6 rounded-md text-lg transition-colors shadow-lg">
-                            Get Started - Sign Up
-                        </button>
-                        <button id="home-learn-more-btn" class="bg-gray-700 hover:bg-gray-600 text-white font-bold py-3 px-6 rounded-md text-lg transition-colors shadow-lg">
-                            Learn More
-                        </button>
-                    </div>
-                </div>
-            </div>
-
-            <div id="content-dashboard" class="content-view flex-grow p-4 sm:p-6 overflow-y-auto relative hidden">
-                <!-- Dashboard Content Here -->
-                <div class="max-w-7xl mx-auto">
-                    <!-- Dashboard content will be rendered inside this centered div -->
-                </div>
-            </div>
-
-            <div id="content-collection" class="content-view flex-grow p-4 sm:p-6 overflow-y-auto hidden relative">
-                <!-- Collection Content Here -->
-                <div class="max-w-7xl mx-auto">
-                    <!-- Collection content will be rendered inside this centered div -->
-                </div>
-            </div>
-
-            <div id="content-map" class="content-view flex-grow p-4 sm:p-6 overflow-y-auto hidden relative">
-                <!-- Map Content Here -->
-                <div class="max-w-7xl mx-auto h-full">
-                    <div id="map-container" class="h-[95%] w-full rounded-lg border border-gray-700">
-                        <!-- Google GeoChart will be rendered here -->
-                        <div id="geochart-canvas"></div>
-                    </div>
-                </div>
-            </div>
-
-            <!-- Missing Countries Content -->
-            <div id="content-missing" class="content-view flex-grow p-4 sm:p-6 overflow-y-auto hidden relative">
-                <div class="max-w-7xl mx-auto">
-                    <h2 class="text-3xl font-bold text-white mb-6">Countries to Collect</h2>
-                    <div id="missing-countries-list" class="grid grid-cols-1 sm:grid-cols-2 md:grid-cols-3 lg:grid-cols-4 xl:grid-cols-5 gap-4">
-                        <!-- Missing countries will be rendered here -->
-                    </div>
-                    <div id="missing-countries-status" class="text-gray-400 mt-6 text-center"></div>
-                </div>
-            </div>
-
-            <!-- Account Settings Content -->
-            <div id="content-settings" class="content-view flex-grow p-4 sm:p-6 overflow-y-auto relative hidden">
-                <div class="max-w-3xl mx-auto bg-gray-800 p-6 rounded-lg shadow-md border border-gray-700">
-                    <h2 class="text-3xl font-bold text-white mb-6">Account Settings</h2>
-
-                    <div id="settings-unauthenticated-overlay" class="unauthenticated-overlay ${isAuthenticated() ? 'hidden' : ''}">
-                         <p class="text-xl text-red-400">Please sign in to manage your account settings.</p>
-                    </div>
-
-                    <div id="settings-content" class="${isAuthenticated() ? '' : 'hidden'}">
-                        <!-- Password Change Form -->
-                        <div class="mb-8">
-                            <h3 class="text-xl font-semibold text-gray-300 mb-4">Change Password</h3>
-                            <form id="change-password-form" class="space-y-4">
-                                <div>
-                                    <label for="current-password" class="block text-sm font-medium text-gray-400">Current Password</label>
-                                    <input type="password" id="current-password" class="mt-1 block w-full bg-gray-700 border-gray-600 rounded-md shadow-sm p-2 text-sm focus:ring-emerald-500 focus:border-emerald-500">
-                                </div>
-                                <div>
-                                    <label for="new-password" class="block text-sm font-medium text-gray-400">New Password</label>
-                                    <input type="password" id="new-password" class="mt-1 block w-full bg-gray-700 border-gray-600 rounded-md shadow-sm p-2 text-sm focus:ring-emerald-500 focus:border-emerald-500">
-                                </div>
-                                <div>
-                                    <label for="confirm-new-password" class="block text-sm font-medium text-gray-400">Confirm New Password</label>
-                                    <input type="password" id="confirm-new-password" class="mt-1 block w-full bg-gray-700 border-gray-600 rounded-md shadow-sm p-2 text-sm focus:ring-emerald-500 focus:border-emerald-500">
-                                </div>
-                                <button type="submit" id="change-password-btn" class="bg-blue-600 hover:bg-blue-700 text-white font-bold py-2 px-4 rounded-md transition-colors">Update Password</button>
-                            </form>
-                        </div>
-
-                        <!-- Theme Preference -->
-                        <div class="mb-8">
-                            <h3 class="text-xl font-semibold text-gray-300 mb-4">Theme Preference</h3>
-                            <div class="flex items-center space-x-4">
-                                <label class="flex items-center cursor-pointer">
-                                    <input type="radio" name="theme-preference" value="dark" class="form-radio h-4 w-4 text-emerald-600" checked>
-                                    <span class="ml-2 text-gray-300">Dark Mode</span>
-                                </label>
-                                <label class="flex items-center cursor-pointer">
-                                    <input type="radio" name="theme-preference" value="light" class="form-radio h-4 w-4 text-emerald-600">
-                                    <span class="ml-2 text-gray-300">Light Mode</span>
-                                </label>
-                            </div>
-                        </div>
-
-                        <!-- Currency Preference -->
-                        <div class="mb-8">
-                            <h3 class="text-xl font-semibold text-gray-300 mb-4">Currency Preference</h3>
-                            <p class="text-gray-400 mb-4">Choose your preferred currency for displaying values throughout the app.</p>
-                            <div class="flex items-center space-x-4">
-                                <label class="flex items-center cursor-pointer">
-                                    <input type="radio" name="currency-preference" value="USD" class="form-radio h-4 w-4 text-emerald-600" ${currencySetting === 'USD' ? 'checked' : ''}>
-                                    <span class="ml-2 text-gray-300">USD (US Dollar)</span>
-                                </label>
-                                <label class="flex items-center cursor-pointer">
-                                    <input type="radio" name="currency-preference" value="ZAR" class="form-radio h-4 w-4 text-emerald-600" ${currencySetting === 'ZAR' ? 'checked' : ''}>
-                                    <span class="ml-2 text-gray-300">ZAR (South African Rand)</span>
-                                </label>
-                            </div>
-                            <button id="update-currency-btn" class="mt-4 bg-emerald-600 hover:bg-emerald-700 text-white font-bold py-2 px-4 rounded-md transition-colors">
-                                Update Currency Setting
-                            </button>
-                        </div>
-
-                        <!-- New Public Collection Link Section -->
-                        <div>
-                            <h3 class="text-xl font-semibold text-gray-300 mb-4">Public Collection Link</h3>
-                            <p class="text-gray-400 mb-4">Share a read-only view of your collection with others. Generate a unique URL below.</p>
-                            <div class="flex flex-col sm:flex-row gap-3 items-stretch">
-                                <input type="text" id="public-collection-url" class="flex-grow bg-gray-700 border-gray-600 rounded-md shadow-sm p-2 text-sm focus:ring-purple-500 focus:border-purple-500 text-gray-300" readonly placeholder="Your public collection URL will appear here">
-                                <button id="copy-public-url-btn" class="bg-blue-600 hover:bg-blue-700 text-white font-bold py-2 px-4 rounded-md transition-colors flex-shrink-0">
-                                    <i class="ph-bold ph-copy mr-2"></i> Copy
-                                </button>
-                            </div>
-                            <p id="public-url-status" class="text-xs mt-2 text-gray-500"></p>
-                            <button id="generate-public-url-btn" class="mt-4 bg-purple-600 hover:bg-purple-700 text-white font-bold py-2 px-4 rounded-md transition-colors">
-                                Generate/Update Public Link
-                            </button>
-                            <button id="revoke-public-url-btn" class="mt-4 ml-4 bg-red-600 hover:bg-red-700 text-white font-bold py-2 px-4 rounded-md transition-colors">
-                                Revoke Public Link
-                            </button>
-                        </div>
-
-                        <!-- Data Management Section -->
-                        <div class="mt-8 pt-8 border-t border-gray-700">
-                            <h3 class="text-xl font-semibold text-gray-300 mb-4">Data Management</h3>
-                            <p class="text-gray-400 mb-4">Manage your collection data. These actions cannot be undone.</p>
-                            
-                            <div class="bg-red-900/20 border border-red-700 rounded-lg p-4 mb-4">
-                                <h4 class="text-lg font-semibold text-red-400 mb-2 flex items-center">
-                                    <i class="ph-bold ph-warning-circle mr-2"></i>
-                                    Dangerous Actions
-                                </h4>
-                                <p class="text-red-300 text-sm mb-4">
-                                    The following actions will permanently delete your data and cannot be undone.
-                                </p>
-                                
-                                <button id="clear-all-btn" class="w-full bg-red-600 hover:bg-red-700 text-white font-bold py-3 px-4 rounded-md flex items-center justify-center transition-colors">
-                                    <i class="ph-bold ph-trash-simple mr-2"></i> Clear All Collection Items
-                                </button>
-                            </div>
-                        </div>
-                    </div>
-                </div>
-            </div>
-
-            <!-- New Public Collection View -->
-            <div id="content-public-collection" class="content-view flex-grow p-4 sm:p-6 overflow-y-auto hidden relative">
-                <div class="max-w-7xl mx-auto">
-                    <h2 id="public-collection-title" class="text-3xl font-bold text-white mb-6"></h2>
-                    <div id="public-collection-summary" class="grid grid-cols-1 md:grid-cols-2 lg:grid-cols-3 gap-6 mb-8">
-                        <div class="bg-gray-800 p-6 rounded-lg shadow-md border border-gray-700">
-                            <h3 class="text-lg font-semibold text-gray-300">Total Items</h3>
-                            <p class="text-4xl font-bold text-emerald-400" id="public-total-items">0</p>
-                        </div>
-                        <div class="bg-gray-800 p-6 rounded-lg shadow-md border border-gray-700">
-                            <h3 class="text-lg font-semibold text-gray-300">Total Value</h3>
-                            <p class="text-4xl font-bold text-emerald-400" id="public-total-value">$0.00</p>
-                        </div>
-                        <div class="bg-gray-800 p-6 rounded-lg shadow-md border border-gray-700">
-                            <h3 class="text-lg font-semibold text-gray-300">Unique Countries</h3>
-                            <p class="text-4xl font-bold text-emerald-400" id="public-unique-countries">0</p>
-                        </div>
-                    </div>
-
-                    <h3 class="text-xl font-bold text-white mb-4">Collection Details</h3>
-                    <div class="flex-1 flex overflow-hidden">
-                        <div class="w-full flex flex-col">
-                            <div class="flex-1 overflow-y-auto overflow-x-auto bg-gray-800 rounded-lg border border-gray-700">
-                                <table class="w-full text-left data-table min-w-max">
-                                    <thead class="bg-gray-700 sticky top-0">
-                                        <tr>
-                                            <th class="p-4 font-semibold cursor-pointer" data-sort-column="id">ID</th>
-                                            <th class="p-4 font-semibold">Type</th>
-                                            <th class="p-4 font-semibold cursor-pointer" data-sort-column="country">Country</th>
-                                            <th class="p-4 font-semibold cursor-pointer" data-sort-column="year">Year</th>
-                                            <th class="p-4 font-semibold">Denomination</th>
-                                            <th class="p-4 font-semibold cursor-pointer" data-sort-column="quantity">Qty</th>
-                                            <th class="p-4 font-semibold cursor-pointer" data-sort-column="value">Value</th>
-                                            <th class="p-4 font-semibold">Notes & Ref.</th>
-                                            <th class="p-4 font-semibold">Actions</th>
-                                        </tr>
-                                    </thead>
-                                    <tbody id="public-collection-table-body">
-                                        <!-- Public collection items will be rendered here -->
-                                    </tbody>
-                                </table>
-                            </div>
-                        </div>
-                    </div>
-                     <div id="public-collection-status" class="text-gray-400 mt-6 text-center text-lg"></div>
-                </div>
-            </div>
-
-            <!-- About CoinShelf Content -->
-            <div id="content-about" class="content-view flex-grow p-4 sm:p-6 overflow-y-auto hidden relative">
-                <div class="max-w-4xl mx-auto">
-                    <!-- Hero Section -->
-                    <div class="text-center mb-12">
-                        <i class="ph-bold ph-coins text-6xl text-emerald-400 mb-6"></i>
-                        <h1 class="text-4xl font-bold text-white mb-4">About CoinShelf</h1>
-                        <p class="text-xl text-gray-300">The Ultimate Coin & Bullion Collection Management Platform</p>
-                    </div>
-
-                    <!-- What is CoinShelf -->
-                    <div class="bg-gray-800 p-8 rounded-lg shadow-md border border-gray-700 mb-8">
-                        <h2 class="text-2xl font-bold text-white mb-4">What is CoinShelf?</h2>
-                        <p class="text-gray-300 mb-4">
-                            CoinShelf is a comprehensive digital platform designed specifically for coin collectors, numismatists, and precious metal investors. 
-                            Whether you're a seasoned collector with thousands of pieces or just starting your journey into the fascinating world of numismatics, 
-                            CoinShelf provides the tools you need to organize, track, and value your collection.
-                        </p>
-                        <p class="text-gray-300">
-                            Built with modern web technologies and a focus on user experience, CoinShelf offers real-time precious metal pricing, 
-                            advanced collection analytics, and intuitive organization features that make managing your treasures both efficient and enjoyable.
-                        </p>
-                    </div>
-
-                    <!-- Key Features -->
-                    <div class="grid grid-cols-1 md:grid-cols-2 gap-8 mb-8">
-                        <div class="bg-gray-800 p-6 rounded-lg shadow-md border border-gray-700">
-                            <h3 class="text-xl font-bold text-white mb-4 flex items-center">
-                                <i class="ph-bold ph-chart-line text-emerald-400 mr-3"></i>
-                                Live Precious Metal Prices
-                            </h3>
-                            <p class="text-gray-300">
-                                Get real-time gold and silver prices from multiple reliable sources. Track your bullion portfolio value with live market data, 
-                                supporting both USD and South African Rand (ZAR) currencies.
-                            </p>
-                        </div>
-
-                        <div class="bg-gray-800 p-6 rounded-lg shadow-md border border-gray-700">
-                            <h3 class="text-xl font-bold text-white mb-4 flex items-center">
-                                <i class="ph-bold ph-globe text-emerald-400 mr-3"></i>
-                                World Map Visualization
-                            </h3>
-                            <p class="text-gray-300">
-                                Explore your collection geographically with our interactive world map. See which countries you've collected from and 
-                                discover new territories to expand your collection.
-                            </p>
-                        </div>
-
-                        <div class="bg-gray-800 p-6 rounded-lg shadow-md border border-gray-700">
-                            <h3 class="text-xl font-bold text-white mb-4 flex items-center">
-                                <i class="ph-bold ph-chart-pie-slice text-emerald-400 mr-3"></i>
-                                Advanced Analytics
-                            </h3>
-                            <p class="text-gray-300">
-                                Comprehensive dashboard with charts and statistics showing your collection's value distribution, 
-                                regional breakdown, and historical trends.
-                            </p>
-                        </div>
-
-                        <div class="bg-gray-800 p-6 rounded-lg shadow-md border border-gray-700">
-                            <h3 class="text-xl font-bold text-white mb-4 flex items-center">
-                                <i class="ph-bold ph-share-network text-emerald-400 mr-3"></i>
-                                Collection Sharing
-                            </h3>
-                            <p class="text-gray-300">
-                                Share your collection with friends, family, or fellow collectors through secure public links. 
-                                Perfect for insurance documentation or showcasing your treasures.
-                            </p>
-                        </div>
-                    </div>
-
-                    <!-- Supported Items -->
-                    <div class="bg-gray-800 p-8 rounded-lg shadow-md border border-gray-700 mb-8">
-                        <h2 class="text-2xl font-bold text-white mb-6">What Can You Track?</h2>
-                        <div class="grid grid-cols-1 md:grid-cols-3 gap-6">
-                            <div class="text-center">
-                                <i class="ph-bold ph-coins text-4xl text-emerald-400 mb-3"></i>
-                                <h3 class="text-lg font-semibold text-white mb-2">Coins</h3>
-                                <p class="text-gray-300 text-sm">
-                                    Ancient, modern, commemorative, and rare coins from around the world
-                                </p>
-                            </div>
-                            <div class="text-center">
-                                <i class="ph-bold ph-bank text-4xl text-emerald-400 mb-3"></i>
-                                <h3 class="text-lg font-semibold text-white mb-2">Banknotes</h3>
-                                <p class="text-gray-300 text-sm">
-                                    Paper currency, historical notes, and special edition banknotes
-                                </p>
-                            </div>
-                            <div class="text-center">
-                                <i class="ph-bold ph-cube text-4xl text-emerald-400 mb-3"></i>
-                                <h3 class="text-lg font-semibold text-white mb-2">Bullion</h3>
-                                <p class="text-gray-300 text-sm">
-                                    Gold and silver bars, rounds, and other precious metal investments
-                                </p>
-                            </div>
-                        </div>
-                    </div>
-
-                    <!-- About the Creator -->
-                    <div class="bg-gray-800 p-8 rounded-lg shadow-md border border-gray-700 mb-8">
-                        <h2 class="text-2xl font-bold text-white mb-6">About the Creator</h2>
-                        <div class="flex flex-col md:flex-row items-center md:items-start gap-6">
-                            <div class="text-center md:text-left">
-                                <h3 class="text-xl font-semibold text-emerald-300 mb-2">Oscar Brimelow</h3>
-                                <p class="text-gray-300 mb-4">
-                                    A passionate developer and collector who understands the unique needs of the numismatic community. 
-                                    CoinShelf was born from a desire to create a modern, user-friendly platform that combines 
-                                    traditional collection management with cutting-edge technology.
-                                </p>
-                                <div class="flex justify-center md:justify-start space-x-4">
-                                    <a href="https://www.instagram.com/oscarbrimelow/" target="_blank" 
-                                       class="text-pink-400 hover:text-pink-300 transition-colors flex items-center">
-                                        <i class="ph-bold ph-instagram-logo text-xl mr-2"></i>
-                                        Instagram
-                                    </a>
-                                </div>
-                            </div>
-                        </div>
-                    </div>
-
-                    <!-- Technical Details -->
-                    <div class="bg-gray-800 p-8 rounded-lg shadow-md border border-gray-700 mb-8">
-                        <h2 class="text-2xl font-bold text-white mb-6">Technical Excellence</h2>
-                        <div class="grid grid-cols-1 md:grid-cols-2 gap-6">
-                            <div>
-                                <h3 class="text-lg font-semibold text-white mb-3">Built with Modern Technologies</h3>
-                                <ul class="text-gray-300 space-y-2">
-                                    <li class="flex items-center">
-                                        <i class="ph-bold ph-check-circle text-emerald-400 mr-2"></i>
-                                        Flask backend with SQLAlchemy database
-                                    </li>
-                                    <li class="flex items-center">
-                                        <i class="ph-bold ph-check-circle text-emerald-400 mr-2"></i>
-                                        Responsive HTML5/CSS3 frontend
-                                    </li>
-                                    <li class="flex items-center">
-                                        <i class="ph-bold ph-check-circle text-emerald-400 mr-2"></i>
-                                        Real-time price APIs integration
-                                    </li>
-                                    <li class="flex items-center">
-                                        <i class="ph-bold ph-check-circle text-emerald-400 mr-2"></i>
-                                        Secure JWT authentication
-                                    </li>
-                                </ul>
-                            </div>
-                            <div>
-                                <h3 class="text-lg font-semibold text-white mb-3">Security & Privacy</h3>
-                                <ul class="text-gray-300 space-y-2">
-                                    <li class="flex items-center">
-                                        <i class="ph-bold ph-shield-check text-emerald-400 mr-2"></i>
-                                        Encrypted password storage
-                                    </li>
-                                    <li class="flex items-center">
-                                        <i class="ph-bold ph-shield-check text-emerald-400 mr-2"></i>
-                                        Secure HTTPS connections
-                                    </li>
-                                    <li class="flex items-center">
-                                        <i class="ph-bold ph-shield-check text-emerald-400 mr-2"></i>
-                                        Private collection data
-                                    </li>
-                                    <li class="flex items-center">
-                                        <i class="ph-bold ph-shield-check text-emerald-400 mr-2"></i>
-                                        Optional public sharing
-                                    </li>
-                                </ul>
-                            </div>
-                        </div>
-                    </div>
-
-                    <!-- Add to Homescreen -->
-                    <div class="bg-gray-800 p-8 rounded-lg shadow-md border border-gray-700 mb-8">
-                        <h2 class="text-2xl font-bold text-white mb-6 flex items-center">
-                            <i class="ph-bold ph-device-mobile text-emerald-400 mr-3"></i>
-                            Add CoinShelf to Your Homescreen
-                        </h2>
-                        <p class="text-gray-300 mb-6">
-                            Enjoy CoinShelf like a native app by adding it to your device's homescreen. This gives you quick access and a full-screen experience without the browser interface.
-                        </p>
-                        
-                        <div class="grid grid-cols-1 md:grid-cols-2 gap-8">
-                            <!-- iPhone Instructions -->
-                            <div class="bg-gray-900 p-6 rounded-lg border border-gray-700">
-                                <h3 class="text-xl font-bold text-white mb-4 flex items-center">
-                                    <i class="ph-bold ph-apple-logo text-gray-300 mr-2"></i>
-                                    iPhone & iPad
-                                </h3>
-                                <ol class="text-gray-300 space-y-3 text-sm">
-                                    <li class="flex items-start">
-                                        <span class="bg-emerald-500 text-white rounded-full w-6 h-6 flex items-center justify-center text-xs font-bold mr-3 mt-0.5">1</span>
-                                        <span>Open CoinShelf in Safari browser</span>
-                                    </li>
-                                    <li class="flex items-start">
-                                        <span class="bg-emerald-500 text-white rounded-full w-6 h-6 flex items-center justify-center text-xs font-bold mr-3 mt-0.5">2</span>
-                                        <span>Tap the <i class="ph-bold ph-share text-emerald-400"></i> Share button at the bottom</span>
-                                    </li>
-                                    <li class="flex items-start">
-                                        <span class="bg-emerald-500 text-white rounded-full w-6 h-6 flex items-center justify-center text-xs font-bold mr-3 mt-0.5">3</span>
-                                        <span>Scroll down and tap "Add to Home Screen"</span>
-                                    </li>
-                                    <li class="flex items-start">
-                                        <span class="bg-emerald-500 text-white rounded-full w-6 h-6 flex items-center justify-center text-xs font-bold mr-3 mt-0.5">4</span>
-                                        <span>Tap "Add" to confirm</span>
-                                    </li>
-                                </ol>
-                            </div>
-
-                            <!-- Android Instructions -->
-                            <div class="bg-gray-900 p-6 rounded-lg border border-gray-700">
-                                <h3 class="text-xl font-bold text-white mb-4 flex items-center">
-                                    <i class="ph-bold ph-android-logo text-green-400 mr-2"></i>
-                                    Android
-                                </h3>
-                                <ol class="text-gray-300 space-y-3 text-sm">
-                                    <li class="flex items-start">
-                                        <span class="bg-emerald-500 text-white rounded-full w-6 h-6 flex items-center justify-center text-xs font-bold mr-3 mt-0.5">1</span>
-                                        <span>Open CoinShelf in Chrome browser</span>
-                                    </li>
-                                    <li class="flex items-start">
-                                        <span class="bg-emerald-500 text-white rounded-full w-6 h-6 flex items-center justify-center text-xs font-bold mr-3 mt-0.5">2</span>
-                                        <span>Tap the <i class="ph-bold ph-dots-three-vertical text-emerald-400"></i> menu button (top right)</span>
-                                    </li>
-                                    <li class="flex items-start">
-                                        <span class="bg-emerald-500 text-white rounded-full w-6 h-6 flex items-center justify-center text-xs font-bold mr-3 mt-0.5">3</span>
-                                        <span>Select "Add to Home screen" or "Install app"</span>
-                                    </li>
-                                    <li class="flex items-start">
-                                        <span class="bg-emerald-500 text-white rounded-full w-6 h-6 flex items-center justify-center text-xs font-bold mr-3 mt-0.5">4</span>
-                                        <span>Tap "Add" or "Install" to confirm</span>
-                                    </li>
-                                </ol>
-                            </div>
-                        </div>
-
-                        <div class="mt-6 p-4 bg-emerald-900/20 border border-emerald-700 rounded-lg">
-                            <h4 class="text-lg font-semibold text-emerald-300 mb-2">Benefits of Adding to Homescreen:</h4>
-                            <ul class="text-gray-300 text-sm space-y-1">
-                                <li class="flex items-center">
-                                    <i class="ph-bold ph-check-circle text-emerald-400 mr-2"></i>
-                                    Quick access with a single tap
-                                </li>
-                                <li class="flex items-center">
-                                    <i class="ph-bold ph-check-circle text-emerald-400 mr-2"></i>
-                                    Full-screen experience without browser UI
-                                </li>
-                                <li class="flex items-center">
-                                    <i class="ph-bold ph-check-circle text-emerald-400 mr-2"></i>
-                                    Works offline for viewing your collection
-                                </li>
-                                <li class="flex items-center">
-                                    <i class="ph-bold ph-check-circle text-emerald-400 mr-2"></i>
-                                    Looks and feels like a native app
-                                </li>
-                            </ul>
-                        </div>
-                    </div>
-
-                    <!-- Call to Action -->
-                    <div class="text-center bg-gradient-to-r from-emerald-600 to-blue-600 p-8 rounded-lg shadow-md">
-                        <h2 class="text-2xl font-bold text-white mb-4">Ready to Start Your Collection Journey?</h2>
-                        <p class="text-gray-100 mb-6">
-                            Join thousands of collectors who trust CoinShelf to manage their precious collections.
-                        </p>
-                        <button id="about-signup-btn" class="bg-white text-emerald-600 hover:bg-gray-100 font-bold py-3 px-8 rounded-md text-lg transition-colors shadow-lg">
-                            Get Started Today
-                        </button>
-                    </div>
-                </div>
-            </div>
-
-        </main>
-    </div>
-
-    <!-- Add/Edit Modal -->
-    <div id="item-modal" class="fixed inset-0 z-50 flex items-center justify-center hidden modal-backdrop p-4">
-        <div class="bg-gray-800 rounded-lg shadow-xl p-6 sm:p-8 w-full max-w-2xl border border-gray-700 transform transition-all scale-95 opacity-0">
-            <h2 id="modal-title" class="text-2xl font-bold mb-6">Add New Item</h2>
-            <form id="item-form">
-                <input type="hidden" id="item-id">
-                <div class="grid grid-cols-1 md:grid-cols-2 gap-6">
-                    <!-- Group 1: Type, Country, Year, Value -->
-                    <div>
-                        <label for="type" class="block text-sm font-medium text-gray-400">Type <span class="text-red-400">*</span></label>
-                        <select id="type" required aria-label="Type" class="mt-1 block w-full bg-gray-700 border-gray-600 rounded-md shadow-sm focus:ring-emerald-500 focus:border-emerald-500">
-                            <option>Coin</option>
-                            <option>Banknote</option>
-                            <option>Gold Bullion</option>
-                            <option>Silver Bullion</option>
-                        </select>
-                    </div>
-                    <div>
-                        <label for="country" class="block text-sm font-medium text-gray-400">Country <span class="text-red-400">*</span></label>
-                        <input type="text" id="country" required aria-label="Country" placeholder="e.g., South Africa" class="mt-1 block w-full bg-gray-700 border-gray-600 rounded-md shadow-sm focus:ring-emerald-500 focus:border-emerald-500">
-                    </div>
-                    <div>
-                        <label for="year" class="block text-sm font-medium text-gray-400">Year</label>
-                        <input type="number" id="year" aria-label="Year" placeholder="e.g., 2023" class="mt-1 block w-full bg-gray-700 border-gray-600 rounded-md shadow-sm focus:ring-emerald-500 focus:border-emerald-500">
-                    </div>
-                    <div>
-                        <label for="value" class="block text-sm font-medium text-gray-400">Estimated Value (USD)</label>
-                        <input type="number" step="0.01" id="value" aria-label="Estimated Value" placeholder="e.g., 100.00" class="mt-1 block w-full bg-gray-700 border-gray-600 rounded-md shadow-sm focus:ring-emerald-500 focus:border-emerald-500">
-                        <span class="text-xs text-gray-500">Leave blank if unknown</span>
-                    </div>
-                    <!-- Group 2: Denomination, Quantity -->
-                    <div class="md:col-span-2 grid grid-cols-1 md:grid-cols-2 gap-6">
-                        <div>
-                            <label for="denomination" class="block text-sm font-medium text-gray-400">Denomination <span class="text-red-400">*</span></label>
-                            <input type="text" id="denomination" required aria-label="Denomination" placeholder="e.g., 1 Rand, $1" class="mt-1 block w-full bg-gray-700 border-gray-600 rounded-md shadow-sm focus:ring-emerald-500 focus:border-emerald-500">
-                        </div>
-                        <div>
-                            <label for="quantity" class="block text-sm font-medium text-gray-400">Quantity <span class="text-red-400">*</span></label>
-                            <input type="number" id="quantity" min="1" value="1" required aria-label="Quantity" class="mt-1 block w-full bg-gray-700 border-gray-600 rounded-md shadow-sm focus:ring-emerald-500 focus:border-emerald-500">
-                        </div>
-                    </div>
-                    <!-- Group 3: Notes (full width) -->
-                    <div class="md:col-span-2">
-                        <label for="notes" class="block text-sm font-medium text-gray-400">Notes</label>
-                        <textarea id="notes" rows="3" aria-label="Notes" placeholder="Any extra details, history, or condition..." class="mt-1 block w-full bg-gray-700 border-gray-600 rounded-md shadow-sm focus:ring-emerald-500 focus:border-emerald-500"></textarea>
-                    </div>
-                    <!-- Group 4: Reference URL, Local Image Path (full width) -->
-                    <div class="md:col-span-2 grid grid-cols-1 md:grid-cols-2 gap-6">
-                        <div>
-                            <label for="referenceUrl" class="block text-sm font-medium text-gray-400">Reference URL</label>
-                            <input type="text" id="referenceUrl" aria-label="Reference URL" placeholder="e.g., eBay, Numista, etc." class="mt-1 block w-full bg-gray-700 border-gray-600 rounded-md shadow-sm focus:ring-emerald-500 focus:border-emerald-500">
-                        </div>
-                        <div>
-                            <label for="localImagePath" class="block text-sm font-medium text-gray-400">Local Image Path</label>
-                            <input type="text" id="localImagePath" aria-label="Local Image Path" placeholder="e.g., C:\Users\You\Pictures\Coins\my_coin.jpg" class="mt-1 block w-full bg-gray-700 border-gray-600 rounded-md shadow-sm focus:ring-emerald-500 focus:border-emerald-500">
-                            <span class="text-xs text-gray-500">Optional. Used for local display only.</span>
-                        </div>
-                    </div>
-                    <!-- Bullion Fields (hidden by default, shown for Gold/Silver Bullion) -->
-                    <div id="bullion-fields" class="md:col-span-2" style="display:none;">
-                        <div class="grid grid-cols-1 md:grid-cols-2 gap-4">
-                            <div>
-                                <label for="weight_grams" class="block text-sm font-medium text-gray-400">Weight (grams)</label>
-                                <input type="number" id="weight_grams" step="0.01" aria-label="Weight in grams" placeholder="e.g., 31.1035" class="mt-1 block w-full bg-gray-700 border-gray-600 rounded-md shadow-sm focus:ring-emerald-500 focus:border-emerald-500">
-                            </div>
-                            <div>
-                                <label for="purity_percent" class="block text-sm font-medium text-gray-400">Purity (%)</label>
-                                <input type="number" id="purity_percent" step="0.01" aria-label="Purity percent" placeholder="e.g., 99.9" class="mt-1 block w-full bg-gray-700 border-gray-600 rounded-md shadow-sm focus:ring-emerald-500 focus:border-emerald-500">
-                            </div>
-                        </div>
-                        <span class="text-xs text-gray-500">Only required for bullion items.</span>
-                    </div>
-                </div>
-                <div class="flex justify-end mt-8">
-                    <button type="button" id="cancel-btn" class="mr-4 bg-gray-600 hover:bg-gray-500 text-white font-bold py-2 px-6 rounded-md transition-colors">Cancel</button>
-                    <button type="submit" class="bg-emerald-500 hover:bg-emerald-600 text-white font-bold py-2 px-8 rounded-md shadow-lg text-base transition-colors">Save Item</button>
-                </div>
-            </form>
-        </div>
-    </div>
-
-    <!-- Import Data Modal -->
-    <div id="import-modal" class="fixed inset-0 z-50 flex items-center justify-center hidden modal-backdrop p-4">
-        <div class="bg-gray-800 rounded-lg shadow-xl p-6 sm:p-8 w-full max-w-2xl border border-gray-700 transform transition-all scale-95 opacity-0">
-            <h2 class="text-2xl font-bold mb-6">Import Collection Data</h2>
-            <p class="text-gray-400 mb-4">Paste your coin collection data as a JSON array below.</p>
-            <textarea id="import-json-data" rows="15" class="w-full bg-gray-700 border-gray-600 rounded-md shadow-sm focus:ring-indigo-500 focus:border-indigo-500 text-white p-3 font-mono text-sm"></textarea>
-            <div class="flex justify-end mt-6">
-                <button type="button" id="import-cancel-btn" class="mr-4 bg-gray-600 hover:bg-gray-500 text-white font-bold py-2 px-6 rounded-md transition-colors">Cancel</button>
-                <button type="button" id="import-submit-btn" class="bg-indigo-600 hover:bg-indigo-700 text-white font-bold py-2 px-6 rounded-md transition-colors">Upload & Import</button>
-            </div>
-        </div>
-    </div>
-
-    <!-- Export Data Modal -->
-    <div id="export-modal" class="fixed inset-0 z-50 flex items-center justify-center hidden modal-backdrop p-4">
-        <div class="bg-gray-800 rounded-lg shadow-xl p-6 sm:p-8 w-full max-w-lg border border-gray-700 transform transition-all scale-95 opacity-0">
-            <h2 class="text-2xl font-bold text-white mb-6">Export Collection Data</h2>
-            <p class="text-gray-400 mb-6">Choose your desired export format:</p>
-            <div class="flex flex-col space-y-4">
-                <button id="export-json-btn" class="w-full bg-blue-600 hover:bg-blue-700 text-white font-bold py-3 px-4 rounded-md flex items-center justify-center transition-colors">
-                    <i class="ph-bold ph-file-json mr-2"></i> Export as JSON
-                </button>
-                <button id="export-csv-btn" class="w-full bg-green-600 hover:bg-green-700 text-white font-bold py-3 px-4 rounded-md flex items-center justify-center transition-colors">
-                    <i class="ph-bold ph-file-csv mr-2"></i> Export as CSV
-                </button>
-                <button id="export-print-btn" class="w-full bg-purple-600 hover:bg-purple-700 text-white font-bold py-3 px-4 rounded-md flex items-center justify-center transition-colors">
-                    <i class="ph-bold ph-printer mr-2"></i> Print Report
-                </button>
-            </div>
-            <div class="flex justify-end mt-6">
-                <button type="button" id="export-cancel-btn" class="bg-gray-600 hover:bg-gray-500 text-white font-bold py-2 px-6 rounded-md transition-colors">Cancel</button>
-            </div>
-        </div>
-    </div>
-
-
-    <!-- Country Details Modal -->
-    <div id="country-details-modal" class="fixed inset-0 z-50 flex items-center justify-center hidden modal-backdrop p-4">
-        <div class="bg-gray-800 rounded-lg shadow-xl p-6 sm:p-8 w-full max-w-4xl h-full max-h-[90vh] flex flex-col border border-gray-700 transform transition-all scale-95 opacity-0">
-            <div class="flex justify-between items-center mb-6">
-                <h2 id="country-details-title" class="text-2xl font-bold text-white"></h2>
-                <button id="country-details-close-btn" class="text-gray-400 hover:text-gray-200">
-                    <i class="ph-bold ph-x-circle text-2xl"></i>
-                </button>
-            </div>
-            <div class="flex-grow overflow-y-auto custom-scrollbar">
-                <div class="grid grid-cols-1 md:grid-cols-2 gap-6 mb-6">
-                    <div class="bg-gray-900 p-4 rounded-lg border border-gray-700">
-                        <h3 class="text-lg font-semibold text-gray-300">Total Items</h3>
-                        <p id="country-total-items" class="text-3xl font-bold text-emerald-400">0</p>
-                    </div>
-                    <div class="bg-gray-900 p-4 rounded-lg border border-gray-700">
-                        <h3 class="text-lg font-semibold text-gray-300">Total Value</h3>
-                        <p id="country-total-value" class="text-3xl font-bold text-emerald-400">$0.00</p>
-                    </div>
-                </div>
-
-                <h3 class="text-xl font-semibold text-gray-300 mb-4">Items from this Country</h3>
-                <div class="bg-gray-900 rounded-lg border border-gray-700 overflow-hidden">
-                    <table class="w-full text-left data-table">
-                        <thead class="bg-gray-700 sticky top-0">
-                            <tr>
-                                                                    <th class="p-4 font-semibold">ID</th>
-                                    <th class="p-4 font-semibold">Type</th>
-                                    <th class="p-4 font-semibold">Year</th>
-                                    <th class="p-4 font-semibold">Denomination</th>
-                                    <th class="p-4 font-semibold">Qty</th>
-                                    <th class="p-4 font-semibold">Value</th>
-                                    <th class="p-4 font-semibold">Notes</th>
-                            </tr>
-                        </thead>
-                        <tbody id="country-items-table-body">
-                            <!-- Country specific items will be rendered here -->
-                        </tbody>
-                    </table>
-                </div>
-            </div>
-        </div>
-    </div>
-
-
-    <!-- Custom Confirmation Modal -->
-    <div id="custom-confirm-modal" class="fixed inset-0 z-[100] flex items-center justify-center hidden modal-backdrop p-4">
-        <div class="bg-gray-800 p-6 rounded-lg shadow-xl border border-gray-700 w-full max-w-sm text-center transform transition-all scale-95 opacity-0">
-            <p id="confirm-message" class="text-lg font-semibold mb-6"></p>
-            <div class="flex justify-center space-x-4">
-                <button id="confirm-cancel" class="bg-gray-600 hover:bg-gray-500 text-white font-bold py-2 px-4 rounded-md transition-colors">Cancel</button>
-                <button id="confirm-ok" class="bg-red-600 hover:bg-red-700 text-white font-bold py-2 px-4 rounded-md transition-colors">Confirm</button>
-            </div>
-        </div>
-    </div>
-
-    <!-- Clear All Confirmation Modal -->
-    <div id="clear-confirm-modal" class="fixed inset-0 z-[100] flex items-center justify-center hidden modal-backdrop p-4">
-        <div class="bg-gray-800 p-6 rounded-lg shadow-xl border border-gray-700 w-full max-w-md text-center transform transition-all scale-95 opacity-0">
-            <h2 class="text-2xl font-bold text-red-400 mb-4">CONFIRM CLEAR ALL DATA</h2>
-            <p class="text-lg text-gray-300 mb-6">
-                This action will permanently delete ALL your coin collection data.
-                To proceed, please type "<span class="font-bold text-red-300">CLEARYES</span>" into the box below.
-            </p>
-            <input type="text" id="clear-confirm-input" placeholder="Type CLEARYES here"
-                   class="w-full bg-gray-700 border-gray-600 rounded-md shadow-sm focus:ring-red-500 focus:border-red-500 text-white p-3 text-center text-lg uppercase mb-6">
-            <div class="flex justify-center space-x-4">
-                <button type="button" id="clear-all-cancel-btn" class="bg-gray-600 hover:bg-gray-500 text-white font-bold py-2 px-6 rounded-md transition-colors">Cancel</button>
-                <button type="button" id="clear-all-confirm-btn" class="bg-red-600 hover:bg-red-700 text-white font-bold py-2 px-6 rounded-md transition-colors">Delete All Data</button>
-            </div>
-        </div>
-    </div>
-
-
-<script>
-    // --- Backend API Base URL ---
-    // This will be updated later with your actual Render backend URL
-    const API_BASE_URL = 'https://mycoinshelf.onrender.com/api';
-
-    // --- Data Store ---
-    let collectionData = []; // This will be populated from the backend
-    let publicCollectionData = []; // New: To store data for public view
-
-    // List of all countries (you can expand this as needed)
-    const ALL_COUNTRIES = [
-        "Afghanistan", "Albania", "Algeria", "Andorra", "Angola", "Antigua and Barbuda", "Argentina", "Armenia", "Australia", "Austria", "Azerbaijan",
-        "Bahamas", "Bahrain", "Bangladesh", "Barbados", "Belarus", "Belgium", "Benin", "Bhutan", "Bolivia", "Bosnia and Herzegovina", "Botswana", "Brazil", "Brunei", "Bulgaria", "Burkina Faso", "Burundi",
-        "Cabo Verde", "Cambodia", "Cameroon", "Canada", "Central African Republic", "Chad", "Chile", "China", "Colombia", "Comoros", "Congo (Brazzaville)", "Congo (Kinshasa)", "Costa Rica", "Croatia", "Cuba", "Cyprus", "Czechia (Czech Republic)",
-        "Denmark", "Djibouti", "Dominica", "Dominican Republic",
-        "East Timor (Timor-Leste)", "Ecuador", "Egypt", "El Salvador", "Equatorial Guinea", "Eritrea", "Estonia", "Eswatini", "Ethiopia",
-        "Fiji", "Finland", "France",
-        "Gabon", "Gambia", "Georgia", "Germany", "Ghana", "Greece", "Grenada", "Guatemala", "Guinea", "Guinea-Bissau", "Guyana",
-        "Haiti", "Honduras", "Hungary",
-        "Iceland", "India", "Indonesia", "Iran", "Iraq", "Ireland", "Israel", "Italy", "Ivory Coast",
-        "Jamaica", "Japan", "Jordan",
-        "Kazakhstan", "Kenya", "Kiribati", "Kosovo", "Kuwait", "Kyrgyzstan",
-        "Laos", "Latvia", "Lebanon", "Lesotho", "Liberia", "Libya", "Liechtenstein", "Lithuania", "Luxembourg",
-        "Madagascar", "Malawi", "Malaysia", "Maldives", "Mali", "Mauritania", "Mauritius", "Mexico", "Micronesia", "Moldova", "Monaco", "Mongolia", "Montenegro", "Morocco", "Mozambique", "Myanmar (Burma)",
-        "Namibia", "Nauru", "Nepal", "Netherlands", "New Zealand", "Nicaragua", "Niger", "Nigeria", "North Korea", "North Macedonia (Macedonia)", "Norway",
-        "Oman",
-        "Pakistan", "Palau", "Palestine", "Panama", "Papua New Guinea", "Paraguay", "Peru", "Philippines", "Poland", "Portugal",
-        "Qatar",
-        "Romania", "Russia", "Rwanda",
-        "Saint Kitts and Nevis", "Saint Lucia", "Saint Vincent and the Grenadines", "Samoa", "San Marino", "Sao Tome and Principe", "Saudi Arabia", "Senegal", "Serbia", "Seychelles", "Sierra Leone", "Singapore", "Slovakia", "Slovenia", "Solomon Islands", "Somalia", "South Africa", "South Korea", "South Sudan", "Spain", "Sri Lanka", "Sudan", "Suriname", "Sweden", "Switzerland", "Syria",
-        "Taiwan", "Tajikistan", "Tanzania", "Thailand", "Togo", "Tonga", "Trinidad and Tobago", "Tunisia", "Turkey", "Turkmenistan", "Tuvalu",
-        "Uganda", "Ukraine", "United Arab Emirates", "United Kingdom", "United States", "Uruguay", "Uzbekistan",
-        "Vanuatu", "Vatican City", "Venezuela", "Vietnam",
-        "Yemen",
-        "Zambia", "Zimbabwe"
-    ].sort();
-
-
-    // --- UTILS ---
-    let chartInstance = null; // To store the Chart.js instance for dashboard chart
-    let valueByYearChart = null; // To store the Chart.js instance for value by year chart
-    let geoChart = null; // To store the Google GeoChart instance
-
-    // Debounce function to limit how often a function is called
-    function debounce(func, delay) {
-        let timeout;
-        return function(...args) {
-            const context = this;
-            clearTimeout(timeout);
-            timeout = setTimeout(() => func.apply(context, args), delay);
-        };
-    }
-
-    // Map for standardizing country names for Google Charts GeoChart
-    const countryAliasMap = {
-        "united states of america": "United States", "usa": "United States", "uk": "United Kingdom",
-        "britain": "United Kingdom", "russia": "Russia", "china": "China", "india": "India",
-        "japan": "Japan", "germany": "Germany", "deutschland": "Germany", "france": "France",
-        "italy": "Italy", "brazil": "Brazil", "brasil": "Brazil", "south africa": "South Africa",
-        "eswatini": "Eswatini", "rome": "Italy", "constantinople": "Turkey", "nicomedia": "Turkey",
-        "antioch": "Syria", "ancient greece": "Greece", "seleucid": "Syria", "ussr": "Russia",
-        "yugoslavia": "Serbia", "east germany": "Germany", "german democratic republic": "Germany",
-        "phillipines": "Philippines",
-    };
-
-    /**
-     * Gets the standardized country name for Google GeoChart.
-     * @param {string} countryName - The country name from your data.
-     * @returns {string} The standardized country name or the original if no alias found.
-     */
-    function getGeoChartCountryName(countryName) {
-        if (!countryName) return "";
-        const normalized = countryName.toLowerCase().trim();
-        return countryAliasMap[normalized] || countryName;
-    }
-
-    /**
-     * Retrieves the geographic region for a given country.
-     * @param {string} countryName The country name.
-     * @returns {string} The region name, or 'Other' if not found.
-     */
-    function getRegionForCountry(countryName) {
-        const countryToRegionMap = {
-            "south africa": "Africa", "eswatini": "Africa", "kenya": "Africa", "central african states": "Africa",
-            "mauritius": "Africa", "ghana": "Africa", "rwanda": "Africa", "zimbabwe": "Africa",
-            "tanzania": "Africa", "mozambique": "Africa", "botswana": "Africa", "zambia": "Africa",
-            "eritrea": "Africa", "somalia": "Africa", "sudan": "Africa", "malawi": "Africa",
-            "ethiopia": "Africa", "nigeria": "Africa", "egypt": "Africa", "algeria": "Africa", "angola": "Africa",
-            "benin": "Africa", "burkina faso": "Africa", "burundi": "Africa", "cabo verde": "Africa",
-            "cameroon": "Africa", "chad": "Africa", "comoros": "Africa", "congo (brazzaville)": "Africa",
-            "congo (kinshasa)": "Africa", "djibouti": "Africa", "equatorial guinea": "Africa",
-            "gabon": "Africa", "gambia": "Africa", "guinea": "Africa", "guinea-bissau": "Africa",
-            "lesotho": "Africa", "liberia": "Africa", "libya": "Africa", "liechtenstein": "Europe", "madagascar": "Africa",
-            "mali": "Africa", "mauritania": "Africa", "morocco": "Africa", "niger": "Africa",
-            "sao tome and principe": "Africa", "senegal": "Africa", "sierra leone": "Africa",
-            "south sudan": "Africa", "togo": "Africa", "uganda": "Africa",
-
-            "taiwan": "Asia", "india": "Asia", "china": "Asia", "japan": "Asia", "philippines": "Asia",
-            "united arab emirates": "Asia", "israel": "Asia", "vietnam": "Asia", "bangladesh": "Asia",
-            "mongolia": "Asia", "myanmar (burma)": "Asia", "cambodia": "Asia", "lebanon": "Asia",
-            "uzbekistan": "Asia", "indonesia": "Asia", "laos": "Asia", "nepal": "Asia",
-            "sri lanka": "Asia", "iran": "Asia", "pakistan": "Asia", "jordan": "Asia",
-            "kazakhstan": "Asia", "kuwait": "Asia", "kyrgyzstan": "Asia", "malaysia": "Asia",
-            "maldives": "Asia", "north korea": "Asia", "oman": "Asia", "palestine": "Asia",
-            "qatar": "Asia", "saudi arabia": "Asia", "singapore": "Asia", "south korea": "Asia",
-            "syria": "Asia", "tajikistan": "Asia", "turkey": "Asia", "turkmenistan": "Asia",
-            "yemen": "Asia", "afghanistan": "Asia", "azerbaijan": "Asia", "bahrain": "Asia",
-            "brunei": "Asia", "east timor (timor-leste)": "Asia", "georgia": "Asia",
-            "iraq": "Asia",
-
-            "netherlands": "Europe", "united kingdom": "Europe", "belgium": "Europe",
-            "eu": "Europe", "ireland": "Europe", "spain": "Europe", "portugal": "Europe",
-            "isle of man": "Europe", "germany": "Germany", "bulgaria": "Europe",
-            "france": "Europe", "croatia": "Europe", "moldova": "Europe",
-            "ukraine": "Europe", "denmark": "Europe", "finland": "Europe",
-            "norway": "Europe", "san marino": "Europe", "switzerland": "Europe",
-            "belarus": "Europe", "albania": "Europe",
-            "andorra": "Europe", "austria": "Europe", "bosnia and herzegovina": "Europe",
-            "czechia (czech republic)": "Europe", "estonia": "Europe",
-            "greece": "Europe", "hungary": "Europe", "iceland": "Europe",
-            "italy": "Europe", "latvia": "Europe", "lithuania": "Europe",
-            "luxembourg": "Europe", "malta": "Europe",
-            "monaco": "Europe", "montenegro": "Europe", "north macedonia (macedonia)": "Europe",
-            "poland": "Europe", "romania": "Europe", "serbia": "Europe",
-            "slovakia": "Europe", "slovenia": "Europe", "sweden": "Europe",
-            "vatican city": "Europe", "russia": "Europe",
-
-            "canada": "North America", "united states": "North America", "mexico": "North America",
-            "antigua and barbuda": "North America", "bahamas": "North America", "barbados": "North America",
-            "belize": "North America", "costa rica": "North America", "cuba": "North America",
-            "dominica": "North America", "dominican republic": "North America", "el salvador": "North America",
-            "grenada": "North America", "guatemala": "North America", "haiti": "North America",
-            "honduras": "North America", "jamaica": "North America", "nicaragua": "North America",
-            "panama": "North America", "saint kitts and nevis": "North America", "saint lucia": "North America",
-            "saint vincent and the grenadines": "North America", "trinidad and tobago": "North America",
-
-            "brazil": "South America", "argentina": "South America", "peru": "South America",
-            "colombia": "South America", "chile": "South America", "bolivia": "South America",
-            "ecuador": "South America", "guyana": "South America", "paraguay": "South America",
-            "suriname": "South America", "uruguay": "South America", "venezuela": "South America",
-
-            "australia": "Oceania", "new zealand": "Oceania", "fiji": "Oceania",
-            "kiribati": "Oceania", "marshall islands": "Oceania", "micronesia": "Oceania",
-            "nauru": "Oceania", "palau": "Oceania", "papua new guinea": "Oceania",
-            "samoa": "Oceania", "solomon islands": "Oceania", "tonga": "Oceania",
-            "tuvalu": "Oceania", "vanuatu": "Oceania",
-
-            "siscia": "Ancient", "consz": "Ancient", "rome": "Ancient", "nicomedia": "Ancient",
-            "constantinople": "Ancient", "mediolanum (milan)": "Ancient", "antioch": "Ancient",
-            "ancient greece": "Ancient", "?": "Ancient",
-            "thessalonica": "Ancient", "ussr": "Ancient", "yugoslavia": "Ancient",
-            "rhodesia": "Ancient", "czechoslovakia": "Ancient", "east germany": "Ancient",
-            "german democratic republic": "Ancient",
-        };
-        const normalizedCountry = countryName.toLowerCase().trim();
-        return countryToRegionMap.get(normalizedCountry, "Other");
-    }
-
-    // Custom confirmation modal instead of alert/confirm
-    function showCustomConfirm(message, onConfirmCallback) {
-        const confirmModal = document.getElementById('custom-confirm-modal');
-        const confirmMessage = document.getElementById('confirm-message');
-        const confirmOkBtn = document.getElementById('confirm-ok');
-        const confirmCancelBtn = document.getElementById('confirm-cancel');
-
-        // Reset previous listeners
-        confirmOkBtn.replaceWith(confirmOkBtn.cloneNode(true));
-        confirmCancelBtn.replaceWith(confirmCancelBtn.cloneNode(true));
-        const newConfirmOkBtn = document.getElementById('confirm-ok');
-        const newConfirmCancelBtn = document.getElementById('confirm-cancel');
-
-
-        confirmMessage.innerText = message;
-        confirmModal.classList.remove('hidden');
-        confirmModal.classList.add('flex');
-        setTimeout(() => {
-            confirmModal.querySelector('div').classList.remove('scale-95', 'opacity-0');
-            confirmModal.querySelector('div').classList.add('scale-100', 'opacity-100');
-        }, 10);
-
-        const handleConfirm = () => {
-            onConfirmCallback();
-            closeModal(confirmModal, confirmModal.querySelector('div'));
-        };
-
-        const handleCancel = () => {
-            closeModal(confirmModal, confirmModal.querySelector('div'));
-        };
-
-        newConfirmOkBtn.addEventListener('click', handleConfirm);
-        newConfirmCancelBtn.addEventListener('click', handleCancel);
-    }
-
-    function openModal(modalId) {
-        const modal = document.getElementById(modalId);
-        modal.classList.remove('hidden');
-        modal.classList.add('flex');
-        setTimeout(() => {
-            modal.querySelector('div').classList.remove('scale-95', 'opacity-0');
-            modal.querySelector('div').classList.add('scale-100', 'opacity-100');
-        }, 10);
-    }
-
-    function closeModal(modalElement, modalContentElement) {
-        modalContentElement.classList.remove('scale-100', 'opacity-100');
-        modalContentElement.classList.add('scale-95', 'opacity-0');
-        setTimeout(() => {
-            modalElement.classList.add('hidden');
-            modalElement.classList.remove('flex');
-        }, 300);
-    }
-
-    // --- Data Operations (interacting with Flask Backend) ---
-    function getAuthToken() {
-        return sessionStorage.getItem('jwt_token');
-    }
-
-    function isAuthenticated() {
-        return !!getAuthToken();
-    }
-
-    // Fetches collection data from the backend
-    async function loadCollectionFromBackend() {
-        if (!isAuthenticated()) {
-            console.log('Not authenticated, clearing collection data and rendering views.');
-            collectionData = []; // Clear data if not authenticated
-            renderAllViews();
-            return;
-        }
-        console.log('Authenticated, attempting to load collection data from backend...');
-        try {
-            const response = await fetch(`${API_BASE_URL}/coins`, {
-                method: 'GET',
-                headers: {
-                    'Content-Type': 'application/json',
-                    'Authorization': `Bearer ${getAuthToken()}`
-                }
-            });
-            if (!response.ok) {
-                if (response.status === 401) { // Unauthorized, token expired or invalid
-                    console.warn('Authentication failed during collection load (401 Unauthorized).');
-                    handleUnauthorized();
-                    return;
-                }
-                throw new Error(`HTTP error! status: ${response.status}`);
-            }
-            collectionData = await response.json();
-            console.log("Collection data loaded from backend:", collectionData);
-            console.log("Number of items in collection:", collectionData.length);
-
-            // Region and isHistorical are now calculated by the backend upon add/update.
-            // We just ensure the data is present in case older data exists or for consistency.
-            collectionData.forEach(item => {
-                if (!item.region || item.region === "") { // Ensure region is not null/empty
-                    item.region = getRegionForCountry(item.country);
-                }
-                // If isHistorical is not explicitly set by backend or is missing
-                if (typeof item.isHistorical === 'undefined' || item.isHistorical === null) {
-                    const historicalCountries = ["ussr", "yugoslavia", "rhodesia", "czechoslovakia", "east germany", "german democratic republic", "roman empire", "ancient greece", "seleucid", "siscia", "consz", "nicomedia", "constantinople", "rome", "thessalonica"];
-                    const yearInput = item.year;
-                    const parsedYear = yearInput ? parseInt(yearInput) : null;
-                    item.isHistorical = historicalCountries.includes((item.country || '').toLowerCase()) || (parsedYear !== null && parsedYear < 1900 && parsedYear !== 0);
-                }
-            });
-            renderAllViews(); // Re-render UI with fresh data
-        }
-        catch (error) {
-            console.error("Error loading collection from backend:", error);
-            showCustomConfirm('Failed to load collection. Please try logging in again or check backend server.', () => {});
-            collectionData = []; // Clear local data on load error
-            renderAllViews();
-        }
-    }
-
-    // New function to fetch public collection data
-    async function loadPublicCollectionFromBackend(public_id) {
-        try {
-            const response = await fetch(`${API_BASE_URL}/public_coins/${public_id}`);
-            if (!response.ok) {
-                if (response.status === 404) {
-                    throw new Error("Public collection not found or invalid URL.");
-                }
-                throw new Error(`HTTP error! status: ${response.status}`);
-            }
-            publicCollectionData = await response.json();
-            console.log("Public collection data loaded:", publicCollectionData);
-            renderPublicCollection();
-        } catch (error) {
-            console.error("Error loading public collection:", error);
-            const publicStatusDiv = document.getElementById('public-collection-status');
-            if (publicStatusDiv) {
-                publicStatusDiv.innerHTML = `<p class="text-xl text-red-400">Error loading public collection: ${error.message}</p>`;
-            }
-            document.getElementById('public-collection-summary').classList.add('hidden');
-            document.getElementById('public-collection-table-body').innerHTML = '';
-            document.getElementById('public-collection-title').innerText = 'Public Collection (Not Found)';
-        }
-    }
-
-    function clearItemForm() {
-        document.getElementById('item-id').value = '';
-        document.getElementById('type').value = 'Coin';
-        document.getElementById('country').value = '';
-        document.getElementById('year').value = '';
-        document.getElementById('denomination').value = '';
-        document.getElementById('value').value = '';
-        document.getElementById('quantity').value = '1';
-        document.getElementById('notes').value = '';
-        document.getElementById('referenceUrl').value = '';
-        document.getElementById('localImagePath').value = '';
-        document.getElementById('weight_grams').value = '';
-        document.getElementById('purity_percent').value = '';
-        document.getElementById('modal-title').innerText = 'Add New Item';
-        
-        // Reset form field visibility
-        toggleBullionFields();
-    }
-
-    function reinitItemForm() {
-        const form = document.getElementById('item-form');
-        // Check if the form content has been replaced (e.g., by the map's country details)
-        if (!document.getElementById('denomination')) {
-            form.innerHTML = `
-                <input type="hidden" id="item-id">
-                <div class="grid grid-cols-1 md:grid-cols-2 gap-6">
-                    <div>
-                        <label for="type" class="block text-sm font-medium text-gray-400">Type</label>
-                        <select id="type" class="mt-1 block w-full bg-gray-700 border-gray-600 rounded-md shadow-sm focus:ring-emerald-500 focus:border-emerald-500">
-                            <option>Coin</option>
-                            <option>Banknote</option>
-                            <option>Gold Bullion</option>
-                            <option>Silver Bullion</option>
-                        </select>
-                    </div>
-                    <div>
-                        <label for="country" class="block text-sm font-medium text-gray-400">Country</label>
-                        <input type="text" id="country" class="mt-1 block w-full bg-gray-700 border-gray-600 rounded-md shadow-sm focus:ring-emerald-500 focus:border-emerald-500">
-                    </div>
-                    <div>
-                        <label for="year" class="block text-sm font-medium text-gray-400">Year</label>
-                        <input type="number" id="year" class="mt-1 block w-full bg-gray-700 border-gray-600 rounded-md shadow-sm focus:ring-emerald-500 focus:border-emerald-500">
-                    </div>
-                     <div>
-                        <label for="value" class="block text-sm font-medium text-gray-400">Estimated Value (USD)</label>
-                        <input type="number" step="0.01" id="value" class="mt-1 block w-full bg-gray-700 border-gray-600 rounded-md shadow-sm focus:ring-emerald-500 focus:border-emerald-500">
-                    </div>
-                    <div>
-                        <label for="quantity" class="block text-sm font-medium text-gray-400">Quantity</label>
-                        <input type="number" id="quantity" min="1" value="1" class="mt-1 block w-full bg-gray-700 border-gray-600 rounded-md shadow-sm focus:ring-emerald-500 focus:border-emerald-500">
-                    </div>
-                    <div class="md:col-span-2">
-                        <label for="denomination" class="block text-sm font-medium text-gray-400">Denomination</label>
-                        <input type="text" id="denomination" class="mt-1 block w-full bg-gray-700 border-gray-600 rounded-md shadow-sm focus:ring-emerald-500 focus:border-emerald-500">
-                    </div>
-                    <div class="md:col-span-2">
-                        <label for="notes" class="block text-sm font-medium text-gray-400">Notes</label>
-                        <textarea id="notes" rows="3" class="mt-1 block w-full bg-gray-700 border-gray-600 rounded-md shadow-sm focus:ring-emerald-500 focus:border-emerald-500"></textarea>
-                    </div>
-                    <div class="md:col-span-2">
-                        <label for="referenceUrl" class="block text-sm font-medium text-gray-400">Reference URL (eBay, etc.)</label>
-                        <input type="text" id="referenceUrl" class="mt-1 block w-full bg-gray-700 border-gray-600 rounded-md shadow-sm focus:ring-emerald-500 focus:border-emerald-500">
-                    </div>
-                    <div class="md:col-span-2">
-                        <label for="localImagePath" class="block text-sm font-medium text-gray-400">Local Image Path</label>
-                        <input type="text" id="localImagePath" placeholder="e.g., C:\Users\YourName\Pictures\Coins\my_coin.jpg" class="mt-1 block w-full bg-gray-700 border-gray-600 rounded-md shadow-sm focus:ring-emerald-500 focus:border-emerald-500">
-                    </div>
-                    <!-- --- Bullion Fields (hidden by default, shown for Gold/Silver Bullion) --- -->
-                    <div id="bullion-fields" class="md:col-span-2" style="display:none;">
-                        <div class="grid grid-cols-2 gap-4">
-                            <div>
-                                <label for="weight_grams" class="block text-sm font-medium text-gray-400">Weight (grams)</label>
-                                <input type="number" id="weight_grams" step="0.01" class="mt-1 block w-full bg-gray-700 border-gray-600 rounded-md shadow-sm focus:ring-emerald-500 focus:border-emerald-500">
-                            </div>
-                            <div>
-                                <label for="purity_percent" class="block text-sm font-medium text-gray-400">Purity (%)</label>
-                                <input type="number" id="purity_percent" step="0.01" class="mt-1 block w-full bg-gray-700 border-gray-600 rounded-md shadow-sm focus:ring-emerald-500 focus:border-emerald-500">
-                            </div>
-                        </div>
-                    </div>
-                </div>
-                <div class="flex justify-end mt-8">
-                    <button type="button" id="cancel-btn" class="mr-4 bg-gray-600 hover:bg-gray-500 text-white font-bold py-2 px-6 rounded-md transition-colors">Cancel</button>
-                    <button type="submit" class="bg-emerald-500 hover:bg-emerald-600 text-white font-bold py-2 px-6 rounded-md transition-colors">Save Item</button>
-                </div>
-            `;
-            attachFormEventListeners(); // Re-attach event listeners after recreating elements
-        }
-        document.getElementById('modal-title').innerText = 'Add New Item'; // Reset title
-    }
-
-    function attachFormEventListeners() {
-        const form = document.getElementById('item-form');
-        const modalElement = document.getElementById('item-modal');
-        const modalContentElement = modalElement.querySelector('div');
-
-        // Remove existing listeners by replacing buttons with clones
-        const oldCancelBtn = document.getElementById('cancel-btn');
-        if (oldCancelBtn) { // Check if element exists before replacing
-            const newCancelBtn = oldCancelBtn.cloneNode(true);
-            oldCancelBtn.parentNode.replaceChild(newCancelBtn, oldCancelBtn);
-            newCancelBtn.addEventListener('click', () => closeModal(modalElement, modalContentElement));
-        }
-
-
-        const oldSubmitBtn = form.querySelector('button[type="submit"]');
-        if (oldSubmitBtn) { // Check if element exists before replacing
-            const newSubmitBtn = oldSubmitBtn.cloneNode(true);
-            oldSubmitBtn.parentNode.replaceChild(newSubmitBtn, oldSubmitBtn);
-            newSubmitBtn.addEventListener('click', handleFormSubmission);
-        }
-        
-        // Attach bullion event listeners
-        attachBullionEventListeners();
-    }
-
-    async function handleFormSubmission(e) {
-        e.preventDefault();
-        if (!isAuthenticated()) {
-            showCustomConfirm('Please sign in to save items.', () => {});
-            return;
-        }
-
-        const itemId = document.getElementById('item-id').value;
-        const countryValue = document.getElementById('country').value.trim();
-        const typeValue = document.getElementById('type').value;
-        const isBullion = (typeValue === 'Gold Bullion' || typeValue === 'Silver Bullion');
-
-        // For bullion, only country is required (denomination is auto-set to type)
-        if (!countryValue) {
-            showCustomConfirm('Country is a required field.', () => {});
-            return;
-        }
-
-        // For non-bullion items, denomination is required
-        if (!isBullion && !document.getElementById('denomination').value.trim()) {
-            showCustomConfirm('Country and Denomination are required fields.', () => {});
-            return;
-        }
-
-        const itemData = {
-            type: typeValue,
-            country: countryValue,
-            year: document.getElementById('year').value ? parseInt(document.getElementById('year').value) : null,
-            denomination: isBullion ? typeValue : document.getElementById('denomination').value.trim(),
-            value: parseFloat(document.getElementById('value').value) || 0,
-            quantity: parseInt(document.getElementById('quantity').value) || 1,
-            notes: document.getElementById('notes').value.trim(),
-            referenceUrl: document.getElementById('referenceUrl').value.trim(),
-            localImagePath: document.getElementById('localImagePath').value.trim() || "https://placehold.co/300x300/1f2937/d1d5db?text=No+Image",
-            weight_grams: parseFloat(document.getElementById('weight_grams').value) || null,
-            purity_percent: parseFloat(document.getElementById('purity_percent').value) || null
-        };
-
-        const method = itemId ? 'PUT' : 'POST';
-        const url = itemId ? `${API_BASE_URL}/coins/${itemId}` : `${API_BASE_URL}/coins`;
-
-        try {
-            const response = await fetch(url, {
-                method: method,
-                headers: {
-                    'Content-Type': 'application/json',
-                    'Authorization': `Bearer ${getAuthToken()}`
-                },
-                body: JSON.stringify(itemData)
-            });
-
-            if (!response.ok) {
-                if (response.status === 401) {
-                    handleUnauthorized();
-                    return;
-                }
-                const errorData = await response.json();
-                throw new Error(errorData.message || `HTTP error! status: ${response.status}`);
-            }
-
-            const result = await response.json();
-            showCustomConfirm(result.message || 'Item saved successfully!', () => {});
-            loadCollectionFromBackend(); // Reload data after successful save
-        } catch (error) {
-            console.error("Error saving item:", error);
-            showCustomConfirm(`Failed to save item: ${error.message}. Please ensure the backend is running and you are logged in.`, () => {});
-        } finally {
-            closeModal(document.getElementById('item-modal'), document.getElementById('item-modal').querySelector('div'));
-            clearItemForm();
-        }
-    }
-
-    // --- HOMEPAGE RENDERING ---
-    function renderHome() {
-        // Content is static, no dynamic rendering needed here.
-    }
-
-
-    // --- DASHBOARD RENDERING ---
-    function renderDashboard() {
-        const dashboardDiv = document.getElementById('content-dashboard');
-        // Get the inner div where content will be rendered
-        const dashboardContentWrapper = dashboardDiv.querySelector('.max-w-7xl.mx-auto');
-
-        if (!isAuthenticated()) {
-            dashboardContentWrapper.innerHTML = `<div class="unauthenticated-overlay"><p class="text-xl text-red-400">Please sign in to view your dashboard.</p></div>`;
-            return;
-        }
-        
-        dashboardContentWrapper.innerHTML = `
-            <h2 class="text-3xl font-bold text-white mb-6">Dashboard Overview</h2>
-
-            <div class="grid grid-cols-1 md:grid-cols-2 lg:grid-cols-3 gap-6 mb-8">
-                <div class="bg-gray-800 p-6 rounded-lg shadow-md border border-gray-700">
-                    <h3 class="text-lg font-semibold text-gray-300">Total Items</h3>
-                    <p class="text-4xl font-bold text-emerald-400" id="dashboard-total-items">0</p>
-                </div>
-                <div class="bg-gray-800 p-6 rounded-lg shadow-md border border-gray-700">
-                    <h3 class="text-lg font-semibold text-gray-300">Total Value</h3>
-                    <p class="text-4xl font-bold text-emerald-400" id="dashboard-total-value">$0.00</p>
-                </div>
-                <div class="bg-gray-800 p-6 rounded-lg shadow-md border border-gray-700">
-                    <h3 class="text-lg font-semibold text-gray-300">Unique Countries</h3>
-                    <p class="text-4xl font-bold text-emerald-400" id="dashboard-unique-countries">0</p>
-                </div>
-            </div>
-
-            <div class="grid grid-cols-1 lg:grid-cols-2 gap-6 mb-8">
-                <!-- Combined Collection Highlights and Top 5 Countries -->
-                <div class="bg-gray-800 p-6 rounded-lg shadow-md border border-gray-700">
-                    <h3 class="text-xl font-bold text-emerald-400 mb-4">Collection Overview</h3>
-                    <div class="grid grid-cols-1 md:grid-cols-2 gap-6">
-                        <div>
-                            <h4 class="text-lg font-semibold text-blue-400 mb-2">Collection Highlights</h4>
-                            <div id="collection-highlights" class="text-gray-300 text-sm leading-relaxed">
-                                <!-- Highlights will be rendered here -->
-                            </div>
-                        </div>
-                        <div>
-                            <h4 class="text-lg font-semibold text-yellow-400 mb-2">Top 5 Countries by Items</h4>
-                            <ul id="top-countries-list" class="list-disc list-inside text-gray-300">
-                                <!-- Top countries will be rendered here -->
-                            </ul>
-                        </div>
-                    </div>
-                </div>
-
-                <!-- Items by Region (Pie Chart) -->
-                <div class="bg-gray-800 p-6 rounded-lg shadow-md border border-gray-700">
-                    <h3 class="text-xl font-bold text-gray-300 mb-4">Items by Region</h3>
-                    <div style="position: relative; height:320px; width:100%;">
-                        <canvas id="chart-by-region-pie" height="320"></canvas>
-                    </div>
-                </div>
-            </div>
-
-            <div class="grid grid-cols-1 lg:grid-cols-2 gap-6">
-                <!-- Items by Type (Pie Chart) -->
-                <div class="bg-gray-800 p-6 rounded-lg shadow-md border border-gray-700">
-                    <h3 class="text-xl font-bold text-gray-300 mb-4">Items by Type</h3>
-                    <div style="position: relative; height:320px; width:100%;">
-                        <canvas id="chart-by-type" height="320"></canvas>
-                    </div>
-                </div>
-                <!-- Value by Region (Bar Chart) -->
-                <div class="bg-gray-800 p-6 rounded-lg shadow-md border border-gray-700">
-                    <h3 class="text-xl font-bold text-gray-300 mb-4">Value by Region</h3>
-                    <div style="position: relative; height:320px; width:100%;">
-                        <canvas id="chart-by-value-region" height="320"></canvas>
-                    </div>
-                </div>
-            </div>
-
-            <!-- New Chart: Value Distribution by Year/Decade -->
-            <div class="grid grid-cols-1 mt-6">
-                <div class="bg-gray-800 p-6 rounded-lg shadow-md border border-gray-700">
-                    <h3 class="text-xl font-bold text-gray-300 mb-4">Value Distribution by Year/Decade</h3>
-                    <div style="position: relative; height:320px; width:100%;">
-                        <canvas id="chart-value-by-year" height="320"></canvas>
-                    </div>
-                </div>
-            </div>
-        `;
-
-        // Update dashboard stats
-        const totalItems = collectionData.reduce((sum, item) => sum + (item.quantity || 1), 0);
-        const totalValue = collectionData.reduce((sum, item) => {
-            return sum + (getItemValueInCurrency(item, currencySetting) * (item.quantity || 1));
-        }, 0);
-        const uniqueCountries = new Set(collectionData.map(item => item.country)).size;
-
-        document.getElementById('dashboard-total-items').innerText = totalItems;
-        document.getElementById('dashboard-total-value').innerText = formatCurrency(totalValue, currencySetting);
-        document.getElementById('dashboard-unique-countries').innerText = uniqueCountries;
-
-        // Render additional dashboard content
-        renderCollectionHighlights();
-        renderTop5Countries();
-
-        // Render Charts
-        renderChartByType();
-        renderChartByValueRegion();
-        renderChartByRegionPie();
-        renderChartValueByYear(); // New chart render call
-    }
-
-    function renderCollectionHighlights() {
-        const highlightsDiv = document.getElementById('collection-highlights');
-        if (collectionData.length === 0) {
-            highlightsDiv.innerHTML = '<p>No items in collection yet. Start adding items to see highlights!</p>';
-            return;
-        }
-
-        const oldestItem = collectionData.reduce((oldest, current) => {
-            if (current.year && (!oldest || current.year < oldest.year)) {
-                return current;
-            }
-            return oldest;
-        }, null);
-
-        const newestItem = collectionData.reduce((newest, current) => {
-            if (current.year && (!newest || current.year > newest.year)) {
-                return current;
-            }
-            return newest;
-        }, null);
-
-            // For highest value, use calculated value for bullion (including quantity)
-    const highestValueItem = collectionData.reduce((highest, current) => {
-        const currentValue = getItemValueInCurrency(current, currencySetting) * (current.quantity || 1);
-        const highestValue = highest ? getItemValueInCurrency(highest, currencySetting) * (highest.quantity || 1) : 0;
-        if (!highest || currentValue > highestValue) {
-            return current;
-        }
-        return highest;
-    }, null);
-
-            let highlightsHtml = '<ul class="space-y-2">';
-    highlightsHtml += `<li><strong>Total Items:</strong> ${collectionData.length}</li>`;
-    const totalValue = collectionData.reduce((sum, item) => {
-        return sum + (getItemValueInCurrency(item, currencySetting) * (item.quantity || 1));
-    }, 0);
-    highlightsHtml += `<li><strong>Total Estimated Value:</strong> ${formatCurrency(totalValue, currencySetting)}</li>`;
-        highlightsHtml += `<li><strong>Unique Countries Represented:</strong> ${new Set(collectionData.map(item => item.country)).size}</li>`;
-
-        if (oldestItem) {
-            highlightsHtml += `<li><strong>Oldest Item:</strong> ${oldestItem.denomination} from ${oldestItem.country} (${oldestItem.year})</li>`;
-        }
-        if (newestItem) {
-            highlightsHtml += `<li><strong>Newest Item:</strong> ${newestItem.denomination} from ${newestItem.country} (${newestItem.year})</li>`;
-        }
-            if (highestValueItem) {
-        const highestValue = getItemValueInCurrency(highestValueItem, currencySetting) * (highestValueItem.quantity || 1);
-        highlightsHtml += `<li><strong>Highest Value Item:</strong> ${highestValueItem.denomination} from ${highestValueItem.country} (${formatCurrency(highestValue, currencySetting)})</li>`;
-    }
-        highlightsHtml += '</ul>';
-        highlightsDiv.innerHTML = highlightsHtml;
-    }
-
-    function renderTop5Countries() {
-        const topCountriesList = document.getElementById('top-countries-list');
-        topCountriesList.innerHTML = ''; // Clear previous list
-
-        if (collectionData.length === 0) {
-            topCountriesList.innerHTML = '<li>No data to show. Add items to see top countries.</li>';
-            return;
-        }
-
-        const countryItemCounts = collectionData.reduce((acc, item) => {
-            acc[item.country] = (acc[item.country] || 0) + (item.quantity || 1);
-            return acc;
-        }, {});
-
-        const sortedCountries = Object.entries(countryItemCounts)
-            .sort(([, countA], [, countB]) => countB - countA)
-            .slice(0, 5); // Get top 5
-
-        if (sortedCountries.length > 0) {
-            sortedCountries.forEach(([country, count]) => {
-                const li = document.createElement('li');
-                li.innerHTML = `<span class="font-medium">${country}:</span> ${count} items`;
-                topCountriesList.appendChild(li);
-            });
-        } else {
-            topCountriesList.innerHTML = '<li>No data to show.</li>';
-        }
-    }
-
-
-    function renderChartByType() {
-        const ctx = document.getElementById('chart-by-type').getContext('2d');
-        if (Chart.getChart('chart-by-type')) { // Use Chart.getChart to destroy specific chart instances
-            Chart.getChart('chart-by-type').destroy();
-        }
-
-        const typeCounts = collectionData.reduce((acc, item) => {
-            acc[item.type] = (acc[item.type] || 0) + (item.quantity || 1);
-            return acc;
-        }, {});
-
-        new Chart(ctx, { // Assign to chartInstance
-            type: 'pie',
-            data: {
-                labels: Object.keys(typeCounts),
-                datasets: [{
-                    data: Object.values(typeCounts),
-                    backgroundColor: [
-                        '#34D399', // Emerald
-                        '#60A5FA', // Blue
-                        '#FCD34D', // Yellow
-                        '#FB7185'  // Rose
-                    ],
-                    borderColor: '#111827',
-                    borderWidth: 2
-                }]
-            },
-            options: {
-                responsive: true,
-                maintainAspectRatio: false,
-                plugins: {
-                    legend: {
-                        labels: {
-                            color: '#d1d5db' // Light gray for legend text
-                        }
-                    },
-                    tooltip: {
-                        enabled: true,
-                        mode: 'index',
-                        intersect: false,
-                        position: 'nearest',
-                        backgroundColor: '#1f2937', // Dark background for tooltip
-                        borderColor: '#4b5563', // Border for tooltip
-                        borderWidth: 1,
-                        titleColor: '#d1d5db',
-                        bodyColor: '#d1d5db',
-                        titleFont: { weight: 'bold' },
-                        bodyFont: { size: 12 },
-                        cornerRadius: 8,
-                        padding: 12,
-                    }
-                }
-            }
-        });
-    }
-
-    function renderChartByValueRegion() {
-        const ctx = document.getElementById('chart-by-value-region').getContext('2d');
-        if (Chart.getChart('chart-by-value-region')) {
-            Chart.getChart('chart-by-value-region').destroy();
-        }
-
-        const regionValues = collectionData.reduce((acc, item) => {
-            const region = item.region || 'Unknown';
-            acc[region] = (acc[region] || 0) + (getItemValueInCurrency(item, currencySetting) * (item.quantity || 1));
-            return acc;
-        }, {});
-
-        new Chart(ctx, {
-            type: 'bar',
-            data: {
-                labels: Object.keys(regionValues),
-                datasets: [{
-                    label: 'Total Value (USD)',
-                    data: Object.values(regionValues),
-                    backgroundColor: '#34D399', // Emerald
-                    borderColor: '#111827',
-                    borderWidth: 1
-                }]
-            },
-            options: {
-                responsive: true,
-                maintainAspectRatio: false,
-                plugins: {
-                    legend: {
-                        labels: {
-                            color: '#d1d5db'
-                        }
-                    },
-                    tooltip: {
-                        enabled: true,
-                        mode: 'index',
-                        intersect: false,
-                        position: 'nearest',
-                        backgroundColor: '#1f2937',
-                        borderColor: '#4b5563',
-                        borderWidth: 1,
-                        titleColor: '#d1d5db',
-                        bodyColor: '#d1d5db',
-                        titleFont: { weight: 'bold' },
-                        bodyFont: { size: 12 },
-                        cornerRadius: 8,
-                        padding: 12,
-                        callbacks: {
-                            label: function(context) {
-                                let label = context.dataset.label || '';
-                                if (label) {
-                                    label += ': ';
-                                }
-                                if (context.parsed.y !== null) {
-                                    label += new Intl.NumberFormat('en-US', { style: 'currency', currency: 'USD', maximumFractionDigits: 0 }).format(context.parsed.y);
-                                }
-                                return label;
-                            }
-                        }
-                    }
-                },
-                scales: {
-                    x: {
-                        ticks: { color: '#d1d5db' },
-                        grid: { color: '#374151' }
-                    },
-                    y: {
-                        ticks: {
-                            color: '#d1d5db',
-                            callback: function(value) {
-                                return new Intl.NumberFormat('en-US', { style: 'currency', currency: 'USD', maximumFractionDigits: 0 }).format(value);
-                            }
-                        },
-                        grid: { color: '#374151' }
-                    }
-                }
-            }
-        });
-    }
-
-    function renderChartByRegionPie() {
-        const ctx = document.getElementById('chart-by-region-pie').getContext('2d');
-        if (Chart.getChart('chart-by-region-pie')) {
-            Chart.getChart('chart-by-region-pie').destroy();
-        }
-
-        const regionCounts = collectionData.reduce((acc, item) => {
-            acc[item.region] = (acc[item.region] || 0) + (item.quantity || 1);
-            return acc;
-        }, {});
-
-        const chartColors = [
-            '#8b5cf6', '#60A5FA', '#FCD34D', '#34D399', '#FB7185', '#a855f7', '#ec4899', '#eab308',
-            '#facc15', '#6ee7b7', '#93c5fd', '#f87171', '#fb923c', '#c084fc', '#fde047'
-        ];
-
-        new Chart(ctx, {
-            type: 'pie',
-            data: {
-                labels: Object.keys(regionCounts),
-                datasets: [{
-                    data: Object.values(regionCounts),
-                    backgroundColor: chartColors,
-                    borderColor: '#111827',
-                    borderWidth: 2
-                }]
-            },
-            options: {
-                responsive: true,
-                maintainAspectRatio: false,
-                plugins: {
-                    legend: {
-                        labels: {
-                            color: '#d1d5db'
-                        }
-                    },
-                    tooltip: {
-                        enabled: true,
-                        mode: 'index',
-                        intersect: false,
-                        position: 'nearest',
-                        backgroundColor: '#1f2937',
-                        borderColor: '#4b5563',
-                        borderWidth: 1,
-                        titleColor: '#d1d5db',
-                        bodyColor: '#d1d5db',
-                        titleFont: { weight: 'bold' },
-                        bodyFont: { size: 12 },
-                        cornerRadius: 8,
-                        padding: 12,
-                    }
-                },
-                onClick: (event, elements, chart) => {
-                    if (elements.length > 0) {
-                        const firstElement = elements[0];
-                        const label = chart.data.labels[firstElement.index];
-                        // If it's a region click, show region details (this was already there)
-                        showRegionDetails(label);
-                    }
-                }
-            }
-        });
-    }
-
-    // New Chart: Value Distribution by Year/Decade
-    function renderChartValueByYear() {
-        const ctx = document.getElementById('chart-value-by-year').getContext('2d');
-        if (Chart.getChart('chart-value-by-year')) { // Use Chart.getChart to destroy specific chart instances
-            Chart.getChart('chart-value-by-year').destroy();
-        }
-
-        const yearValues = {};
-        collectionData.forEach(item => {
-            if (item.year) {
-                const decade = Math.floor(item.year / 10) * 10;
-                yearValues[decade] = (yearValues[decade] || 0) + (getItemValueInCurrency(item, currencySetting) * (item.quantity || 1));
-            }
-        });
-
-        // Sort by year/decade
-        const sortedYears = Object.keys(yearValues).sort((a, b) => parseInt(a) - parseInt(b));
-        const sortedValues = sortedYears.map(year => yearValues[year]);
-
-        valueByYearChart = new Chart(ctx, {
-            type: 'bar',
-            data: {
-                labels: sortedYears.map(year => `${year}s`),
-                datasets: [{
-                    label: 'Total Value (USD)',
-                    data: sortedValues,
-                    backgroundColor: '#FCD34D', // Yellow
-                    borderColor: '#111827',
-                    borderWidth: 1
-                }]
-            },
-            options: {
-                responsive: true,
-                maintainAspectRatio: false,
-                plugins: {
-                    legend: {
-                        labels: {
-                            color: '#d1d5db'
-                        }
-                    },
-                    tooltip: {
-                        enabled: true,
-                        mode: 'index',
-                        intersect: false,
-                        position: 'nearest',
-                        backgroundColor: '#1f2937',
-                        borderColor: '#4b5563',
-                        borderWidth: 1,
-                        titleColor: '#d1d5db',
-                        bodyColor: '#d1d5db',
-                        titleFont: { weight: 'bold' },
-                        bodyFont: { size: 12 },
-                        cornerRadius: 8,
-                        padding: 12,
-                        callbacks: {
-                            label: function(context) {
-                                let label = context.dataset.label || '';
-                                if (label) {
-                                    label += ': ';
-                                }
-                                if (context.parsed.y !== null) {
-                                    label += new Intl.NumberFormat('en-US', { style: 'currency', currency: 'USD', maximumFractionDigits: 0 }).format(context.parsed.y);
-                                }
-                                return label;
-                            }
-                        }
-                    }
-                },
-                scales: {
-                    x: {
-                        ticks: { color: '#d1d5db' },
-                        grid: { color: '#374151' }
-                    },
-                    y: {
-                        ticks: {
-                            color: '#d1d5db',
-                            callback: function(value) {
-                                return new Intl.NumberFormat('en-US', { style: 'currency', currency: 'USD', maximumFractionDigits: 0 }).format(value);
-                            }
-                        },
-                        grid: { color: '#374151' }
-                    }
-                }
-            }
-        });
-    }
-
-    // Function to show country details in a modal
-    function showCountryDetailsModal(countryName) {
-        const countryDetailsModal = document.getElementById('country-details-modal');
-        const countryDetailsTitle = document.getElementById('country-details-title');
-        const countryTotalItems = document.getElementById('country-total-items');
-        const countryTotalValue = document.getElementById('country-total-value');
-        const countryItemsTableBody = document.getElementById('country-items-table-body');
-
-        if (!isAuthenticated()) {
-            showCustomConfirm('Please sign in to view country details.', () => {});
-            return;
-        }
-
-        const itemsInCountry = collectionData.filter(item => getGeoChartCountryName(item.country) === countryName);
-
-        // Calculate summary stats for the country
-        const totalItemsInCountry = itemsInCountry.reduce((sum, item) => sum + (item.quantity || 1), 0);
-        const totalValueInCountry = itemsInCountry.reduce((sum, item) => sum + (getItemValueInCurrency(item, currencySetting) * (item.quantity || 1)), 0);
-
-        countryDetailsTitle.innerText = `${countryName} Collection Details`;
-        countryTotalItems.innerText = totalItemsInCountry;
-        countryTotalValue.innerText = formatCurrency(totalValueInCountry, currencySetting);
-
-        itemsInCountry.sort((a, b) => {
-            const yearCompare = (a.year || Infinity) - (b.year || Infinity); // Sort by year, N/A last
-            if (yearCompare !== 0) return yearCompare;
-            return a.denomination.localeCompare(b.denomination);
-        });
-
-        const tableRows = itemsInCountry.map(item => `
-            <tr class="border-b border-gray-700">
-                <td class="p-4">${item.id}</td>
-                <td class="p-4">${item.type}</td>
-                <td class="p-4">${item.year || 'N/A'}</td>
-                <td class="p-4">${item.denomination}</td>
-                <td class="p-4">${item.quantity || 1}</td>
-                <td class="p-4">${formatCurrency(getItemValueInCurrency(item, currencySetting) * (item.quantity || 1), currencySetting)}</td>
-                <td class="p-4 text-xs">${item.notes || 'N/A'}</td>
-            </tr>
-        `).join('');
-        countryItemsTableBody.innerHTML = tableRows.length > 0 ? tableRows : `<tr><td colspan="7" class="p-4 text-center text-gray-500">No items found for ${countryName}.</td></tr>`;
-
-        openModal('country-details-modal');
-    }
-
-
-    // --- COLLECTION INTERACTIVITY ---
-    function initializeFilters() {
-        const searchInput = document.getElementById('search-input');
-        const regionFilter = document.getElementById('region-filter');
-        const typeFilter = document.getElementById('type-filter');
-
-        const applyFilters = () => {
-            const searchTerm = searchInput.value.toLowerCase();
-            const selectedRegion = regionFilter.value;
-            const selectedType = typeFilter.value;
-
-            const filtered = collectionData.filter(item => {
-                const matchesSearch = searchTerm === '' ||
-                                      String(item.id).toLowerCase().includes(searchTerm) ||
-                                      (item.country && item.country.toLowerCase().includes(searchTerm)) || // Added null check
-                                      (item.denomination && item.denomination.toLowerCase().includes(searchTerm)) || // Added null check
-                                      (item.notes && item.notes.toLowerCase().includes(searchTerm)) ||
-                                      (item.year && item.year.toString().includes(searchTerm));
-                const matchesRegion = selectedRegion === '' || item.region === selectedRegion;
-                const matchesType = selectedType === '' || item.type === selectedType;
-                return matchesSearch && matchesRegion && matchesType;
-            });
-            renderCollectionTable(filtered);
-        };
-
-        const uniqueRegions = [...new Set(collectionData.map(item => item.region))].sort();
-        regionFilter.innerHTML = '<option value="">All Regions</option>' + uniqueRegions.map(r => `<option value="${r}">${r}</option>`).join('');
-
-        const uniqueTypes = [...new Set(collectionData.map(item => item.type))].sort();
-        typeFilter.innerHTML = '<option value="">All Types</option>' + uniqueTypes.map(t => `<option value="${t}">${t}</option>`).join('');
-
-
-        searchInput.addEventListener('input', debounce(applyFilters, 300));
-        regionFilter.addEventListener('change', applyFilters);
-        typeFilter.addEventListener('change', applyFilters);
-    }
-
-    function initializeActionButtons() {
-        document.querySelectorAll('.edit-btn').forEach(button => {
-            button.addEventListener('click', (e) => {
-                e.stopPropagation();
-                const id = parseInt(button.dataset.id); // Ensure ID is parsed as integer
-                const item = collectionData.find(d => d.id === id);
-                if (item) {
-                    document.getElementById('item-id').value = item.id;
-                    document.getElementById('modal-title').innerText = 'Edit Item';
-                    document.getElementById('type').value = item.type;
-                    document.getElementById('country').value = item.country;
-                    document.getElementById('year').value = item.year;
-                    document.getElementById('denomination').value = item.denomination;
-                    document.getElementById('value').value = item.value;
-                    document.getElementById('quantity').value = item.quantity || 1;
-                    document.getElementById('notes').value = item.notes;
-                    document.getElementById('referenceUrl').value = item.referenceUrl;
-                    document.getElementById('localImagePath').value = item.localImagePath;
-                    openModal('item-modal'); // Pass modal ID
-                }
-            });
-        });
-
-        document.querySelectorAll('.delete-btn').forEach(button => {
-            button.addEventListener('click', (e) => {
-                e.stopPropagation();
-                const idToDelete = parseInt(button.dataset.id);
-                showCustomConfirm('Are you sure you want to delete this item?', async () => {
-                    if (!isAuthenticated()) {
-                        showCustomConfirm('Please sign in to delete items.', () => {});
-                        return;
-                    }
-                    try {
-                        const response = await fetch(`${API_BASE_URL}/coins/${idToDelete}`, {
-                            method: 'DELETE',
-                            headers: { 'Authorization': `Bearer ${getAuthToken()}` }
-                        });
-
-                        if (!response.ok) {
-                            if (response.status === 401) {
-                                handleUnauthorized();
-                                return;
-                            }
-                            const errorData = await response.json();
-                            throw new Error(errorData.message || `HTTP error! status: ${response.status}`);
-                        }
-
-                        const result = await response.json();
-                        showCustomConfirm(result.message || 'Item deleted successfully!', () => {});
-                        loadCollectionFromBackend(); // Reload data after deletion
-                    } catch (error) {
-                        console.error("Error deleting item:", error);
-                        showCustomConfirm(`Failed to delete item: ${error.message}. Please ensure the backend is running and you are logged in.`, () => {});
-                    }
-                });
-            });
-        });
-    }
-
-    // --- COLLECTION RENDERING ---
-    let currentSort = { column: null, direction: 'asc' };
-
-    function renderCollection(filteredData = collectionData) {
-        console.log('Rendering collection with data:', filteredData);
-        console.log('Number of items to render:', filteredData.length);
-        const collectionContent = document.getElementById('content-collection');
-        const collectionContentWrapper = collectionContent.querySelector('.max-w-7xl.mx-auto');
-        if (!collectionContentWrapper) return;
-
-        if (!isAuthenticated()) {
-            collectionContentWrapper.innerHTML = `<div class="unauthenticated-overlay"><p class="text-xl text-red-400">Please sign in to manage your collection.</p></div>`;
-            return;
-        }
-
-        collectionContentWrapper.innerHTML = `
-            <div class="flex flex-col sm:flex-row items-center justify-between mb-4 space-y-4 sm:space-y-0 sm:space-x-4">
-                <h1 class="text-3xl font-bold text-white">Collection</h1>
-                <div class="flex flex-col sm:flex-row items-center space-y-2 sm:space-y-0 sm:space-x-4 w-full sm:w-auto">
-                    <input type="text" id="search-input" placeholder="Search..." class="bg-gray-800 border-gray-600 rounded-md focus:ring-emerald-500 focus:border-emerald-500 w-full sm:w-auto p-2">
-                    <select id="region-filter" class="bg-gray-800 border-gray-600 rounded-md focus:ring-emerald-500 focus:border-emerald-500 w-full sm:w-auto p-2"></select>
-                    <select id="type-filter" class="bg-gray-800 border-gray-600 rounded-md focus:ring-emerald-500 focus:border-emerald-500 w-full sm:w-auto p-2"></select>
-                </div>
-            </div>
-            <div class="flex-1 flex overflow-hidden">
-                <div class="w-full flex flex-col">
-                    <div class="flex-1 overflow-y-auto overflow-x-auto bg-gray-800 rounded-lg border border-gray-700">
-                        <table class="w-full text-left data-table min-w-max"> <!-- min-w-max to prevent crushing columns -->
-                            <thead class="bg-gray-700 sticky top-0">
-                                <tr>
-                                    <th class="p-4 font-semibold cursor-pointer" data-sort-column="id">ID</th>
-                                    <th class="p-4 font-semibold">Type</th>
-                                    <th class="p-4 font-semibold cursor-pointer" data-sort-column="country">Country</th>
-                                    <th class="p-4 font-semibold cursor-pointer" data-sort-column="year">Year</th>
-                                    <th class="p-4 font-semibold">Denomination</th>
-                                    <th class="p-4 font-semibold cursor-pointer" data-sort-column="quantity">Qty</th>
-                                    <th class="p-4 font-semibold cursor-pointer" data-sort-column="value">Value</th>
-                                    <th class="p-4 font-semibold">Notes & Ref.</th>
-                                    <th class="p-4 font-semibold">Actions</th>
-                                </tr>
-                            </thead>
-                            <tbody id="collection-table-body"></tbody>
-                        </table>
-                    </div>
-                </div>
-            </div>
-        `;
-        initializeFilters();
-        if (filteredData.length === 0) {
-            const tableBody = document.getElementById('collection-table-body');
-            tableBody.innerHTML = `
-                <tr>
-                    <td colspan="8" class="p-8 text-center text-gray-500">
-                        <div class="flex flex-col items-center space-y-4">
-                            <i class="ph ph-coin text-4xl"></i>
-                            <p class="text-lg">Your collection is empty</p>
-                            <p class="text-sm">Click the "Quick Add" button to add your first item!</p>
-                        </div>
-                    </td>
-                </tr>
-            `;
-        } else {
-            renderCollectionTable(filteredData);
-        }
-        attachSortEventListeners();
-    };
-
-    function renderCollectionTable(dataToRender) {
-        const tableBody = document.getElementById('collection-table-body');
-        const tableRows = dataToRender.map(item => `
-            <tr class="border-b border-gray-700 cursor-pointer" data-item-id="${item.id}">
-                <td class="p-4">${item.id}</td>
-                <td class="p-4">${item.type}</td>
-                <td class="p-4">${item.country} ${item.isHistorical ? '<span class="text-xs text-amber-400">(Historical)</span>' : ''}</td>
-                <td class="p-4">${item.year || 'N/A'}</td>
-                <td class="p-4">${item.denomination}</td>
-                <td class="p-4">${item.quantity || 1}</td>
-                <td class="p-4">${formatCurrency(getItemValueInCurrency(item, currencySetting) * (item.quantity || 1), currencySetting)}</td>
-                <td class="p-4">
-                    <p class="text-xs text-gray-400">${item.notes || 'N/A'}</p>
-                    ${item.referenceUrl ? `<a href="${item.referenceUrl}" target="_blank" class="text-blue-400 hover:underline text-xs view-reference-link"><i class="ph-bold ph-link-simple-horizontal"></i> Reference Link</a>` : ''}
-                </td>
-                <td class="p-4">
-                     <button class="edit-btn text-blue-400 hover:text-blue-300 mr-2" data-id="${item.id}" title="Edit Item"><i class="ph ph-pencil-simple"></i></button>
-                     <button class="delete-btn text-red-400 hover:text-red-300" data-id="${item.id}" title="Delete Item"><i class="ph ph-trash"></i></button>
-                </td>
-            </tr>
-        `).join('');
-        tableBody.innerHTML = tableRows;
-
-        initializeActionButtons();
-    }
-
-    function attachSortEventListeners() {
-        document.querySelectorAll('.data-table th[data-sort-column]').forEach(header => {
-            header.addEventListener('click', () => {
-                const column = header.dataset.sortColumn;
-                let direction = 'asc';
-
-                if (currentSort.column === column) {
-                    direction = currentSort.direction === 'asc' ? 'desc' : 'asc';
-                }
-
-                sortCollection(column, direction);
-                currentSort = { column, direction };
-            });
-        });
-    }
-
-    function sortCollection(column, direction) {
-        const sortedData = [...collectionData].sort((a, b) => {
-            let valA = a[column];
-            let valB = b[column];
-
-            if (column === 'year' || column === 'value' || column === 'id' || column === 'quantity') {
-                // Ensure numbers are treated as numbers and handle N/A/null for sorting
-                valA = (valA === null || valA === 'N/A') ? (direction === 'asc' ? Infinity : -Infinity) : parseFloat(valA);
-                valB = (valB === null || valB === 'N/A') ? (direction === 'asc' ? Infinity : -Infinity) : parseFloat(valB);
-                return direction === 'asc' ? valA - valB : valB - valA;
-            } else { // String comparison
-                return direction === 'asc' ? String(valA).localeCompare(String(valB)) : String(valB).localeCompare(String(valA));
-            }
-        });
-        renderCollectionTable(sortedData);
-    }
-
-
-    // Render Map
-    function renderGeoChart() {
-        console.log('Rendering GeoChart with collection data:', collectionData);
-        console.log('Number of items for map:', collectionData.length);
-        const mapContentWrapper = document.getElementById('content-map').querySelector('.max-w-7xl.mx-auto');
-        if (!mapContentWrapper) {
-            console.error('Error: GeoChart content wrapper element not found!');
-            return;
-        }
-
-        if (!isAuthenticated()) {
-            mapContentWrapper.innerHTML = `<div class="unauthenticated-overlay"><p class="text-xl text-red-400">Please sign in to view the map.</p></div>`;
-            return;
-        }
-        
-        // Ensure the map container is present within the wrapper before rendering
-        if (!mapContentWrapper.querySelector('#map-container')) {
-             mapContentWrapper.innerHTML = `
-                <div id="map-container" class="h-[95%] w-full rounded-lg border border-gray-700">
-                    <div id="geochart-canvas"></div>
-                </div>`;
-        }
-
-        const mapContainer = document.getElementById('geochart-canvas');
-
-
-        if (geoChart) {
-            geoChart.clearChart();
-            mapContainer.innerHTML = '';
-        }
-
-        google.charts.load('current', {'packages': ['geochart']});
-        google.charts.setOnLoadCallback(drawRegionsMap);
-
-        function drawRegionsMap() {
-            const countryCounts = {};
-            collectionData.forEach(item => {
-                const geoChartCountry = getGeoChartCountryName(item.country);
-                if (geoChartCountry) {
-                    countryCounts[geoChartCountry] = (countryCounts[geoChartCountry] || 0) + (item.quantity || 1);
-                }
-            });
-
-            // If Denmark is collected, also highlight Greenland
-            if (countryCounts["Denmark"]) {
-                countryCounts["Greenland"] = countryCounts["Denmark"];
-            }
-
-            const dataTable = new google.visualization.DataTable();
-            dataTable.addColumn('string', 'Country');
-            dataTable.addColumn('number', 'Items');
-            dataTable.addColumn({ type: 'string', role: 'tooltip', 'p': {'html': true} });
-
-            // Only add collected countries (and Greenland if Denmark is collected)
-            Object.keys(countryCounts).forEach(country => {
-                const itemCount = countryCounts[country];
-                let tooltipContent = `<div class=\"p-2 font-semibold\">${country}</div>`;
-                tooltipContent += `<div class=\"px-2 pb-1\">Items: ${itemCount}</div>`;
-                const itemsInCountry = collectionData.filter(item => getGeoChartCountryName(item.country) === country);
-                tooltipContent += `<div class=\"px-2 text-sm text-gray-400 tooltip-scroll-content\">`;
-                itemsInCountry.forEach(item => {
-                    const quantity = item.quantity || 1;
-                    const value = getItemValueInCurrency(item, currencySetting) * quantity;
-                    tooltipContent += `<div>${item.denomination} (${item.year || 'N/A'}) - ${quantity > 1 ? `${quantity}x ` : ''}${formatCurrency(value, currencySetting)}</div>`;
-                });
-                tooltipContent += `</div>`;
-                dataTable.addRow([country, itemCount, tooltipContent]);
-            });
-
-            const maxItems = Math.max(1, ...Object.values(countryCounts));
-
-            const options = {
-                colorAxis: {
-                    colors: ['#d9f99d', '#65a30d', '#facc15', '#f97316', '#dc2626'],
-                    minValue: 1,
-                    maxValue: maxItems,
-                },
-                backgroundColor: {
-                    fill: '#1f2937',
-                },
-                defaultColor: '#ffffff', // White for missing countries
-                tooltip: {
-                    isHtml: true,
-                    trigger: 'focus',
-                    textStyle: { color: '#d1d5db' },
-                },
-                keepAspectRatio: true,
-                legend: { textStyle: { color: '#d1d5db' } },
-            };
-
-            if (!geoChart) {
-                geoChart = new google.visualization.GeoChart(mapContainer);
-            }
-
-            geoChart.draw(dataTable, options);
-
-            // Add event listener for country click
-            google.visualization.events.addListener(geoChart, 'select', () => {
-                const selection = geoChart.getSelection();
-                if (selection.length > 0) {
-                    const selectedCountryName = dataTable.getValue(selection[0].row, 0);
-                    showCountryDetailsModal(selectedCountryName);
-                }
-            });
-
-            window.addEventListener('resize', debounce(() => {
-                if (geoChart) {
-                    geoChart.draw(dataTable, options);
-                }
-            }, 250));
-        }
-    }
-
-
-    // --- MISSING COUNTRIES RENDERING ---
-    function renderMissingCountries() {
-        const missingCountriesContentWrapper = document.getElementById('content-missing').querySelector('.max-w-7xl.mx-auto');
-        const missingCountriesListDiv = missingCountriesContentWrapper.querySelector('#missing-countries-list');
-        const missingCountriesStatusDiv = missingCountriesContentWrapper.querySelector('#missing-countries-status');
-
-
-        if (!isAuthenticated()) {
-            missingCountriesContentWrapper.innerHTML = `<div class="unauthenticated-overlay"><p class="text-xl text-red-400">Please sign in to view missing countries.</p></div>`;
-            return;
-        }
-
-        // Clear existing content to prevent duplicates on re-render
-        missingCountriesListDiv.innerHTML = '';
-
-
-        const collectedCountriesNormalized = new Set(collectionData.map(item => getGeoChartCountryName(item.country)));
-        const missingCountries = ALL_COUNTRIES.filter(country => !collectedCountriesNormalized.has(getGeoChartCountryName(country)));
-
-        if (missingCountries.length === 0) {
-            missingCountriesStatusDiv.innerHTML = '<p class="text-2xl text-emerald-400 font-semibold">🥳 Congratulations! You have collected items from all tracked countries!</p>';
-            missingCountriesListDiv.classList.add('hidden');
-        } else {
-            missingCountriesStatusDiv.innerHTML = `<p class="text-lg">You still need to collect items from <span class="font-bold text-red-400">${missingCountries.length}</span> countries.</p>`;
-            missingCountriesListDiv.classList.remove('hidden');
-
-            missingCountries.forEach(country => {
-                const countryElement = document.createElement('div');
-                countryElement.className = 'bg-gray-800 p-4 rounded-md shadow-md border border-gray-700 flex items-center justify-between transition-transform transform hover:scale-102';
-                countryElement.innerHTML = `
-                    <span class="text-gray-200 font-medium">${country}</span>
-                    <button class="add-missing-country-btn text-emerald-400 hover:text-emerald-300 transition-colors" data-country="${country}" title="Quick Add Item from ${country}">
-                        <i class="ph-bold ph-plus-circle text-xl"></i>
-                    </button>
-                `;
-                missingCountriesListDiv.appendChild(countryElement);
-            });
-
-            document.querySelectorAll('.add-missing-country-btn').forEach(button => {
-                button.addEventListener('click', (e) => {
-                    const countryToAdd = e.currentTarget.dataset.country;
-                    clearItemForm();
-                    document.getElementById('country').value = countryToAdd;
-                    document.getElementById('modal-title').innerText = `Quick Add Item from ${countryToAdd}`;
-                    openModal('item-modal');
-                });
-            });
-        }
-    }
-
-    // --- SETTINGS RENDERING ---
-    function renderSettings() {
-        const settingsDiv = document.getElementById('content-settings');
-        const settingsContent = document.getElementById('settings-content');
-        const settingsOverlay = document.getElementById('settings-unauthenticated-overlay');
-        const htmlElement = document.documentElement; // Get the <html> element
-
-        if (!isAuthenticated()) {
-            settingsContent.classList.add('hidden');
-            settingsOverlay.classList.remove('hidden');
-            return;
-        } else {
-            settingsContent.classList.remove('hidden');
-            settingsOverlay.classList.add('hidden');
-        }
-
-        // Initialize theme preference radio buttons
-        const currentTheme = localStorage.getItem('theme') || 'dark';
-        const themeRadio = document.querySelector(`input[name="theme-preference"][value="${currentTheme}"]`);
-        if(themeRadio) themeRadio.checked = true;
-
-        // Add event listener for theme change (if not already attached)
-        const themeRadios = document.querySelectorAll('input[name="theme-preference"]');
-        themeRadios.forEach(radio => {
-            // Remove existing listener to prevent duplicates
-            radio.removeEventListener('change', handleThemeChange);
-            radio.addEventListener('change', handleThemeChange);
-        });
-
-        // Add event listener for password change form (if not already attached)
-        const changePasswordForm = document.getElementById('change-password-form');
-        if (changePasswordForm) {
-            changePasswordForm.removeEventListener('submit', handleChangePassword);
-            changePasswordForm.addEventListener('submit', handleChangePassword);
-        }
-
-        // Fetch and display public URL on settings load
-        fetchPublicUrl();
-    }
-
-    function handleThemeChange(event) {
-        const newTheme = event.target.value;
-        document.documentElement.classList.remove('light', 'dark');
-        document.documentElement.classList.add(newTheme);
-        localStorage.setItem('theme', newTheme);
-        showCustomConfirm(`Theme set to ${newTheme === 'dark' ? 'Dark Mode' : 'Light Mode'}.`, () => {});
-    }
-
-    async function handleChangePassword(e) {
-        e.preventDefault();
-
-        const currentPassword = document.getElementById('current-password').value;
-        const newPassword = document.getElementById('new-password').value;
-        const confirmNewPassword = document.getElementById('confirm-new-password').value;
-
-        if (!currentPassword || !newPassword || !confirmNewPassword) {
-            showCustomConfirm('All password fields are required.', () => {});
-            return;
-        }
-
-        if (newPassword !== confirmNewPassword) {
-            showCustomConfirm('New password and confirmation do not match.', () => {});
-            return;
-        }
-
-        if (newPassword.length < 6) {
-            showCustomConfirm('New password must be at least 6 characters long.', () => {});
-            return;
-        }
-
-        if (!isAuthenticated()) {
-            showCustomConfirm('You must be logged in to change your password.', () => {});
-            return;
-        }
-
-        try {
-            const response = await fetch(`${API_BASE_URL}/change_password`, { // Assuming this endpoint exists on your backend
-                method: 'POST',
-                headers: {
-                    'Content-Type': 'application/json',
-                    'Authorization': `Bearer ${getAuthToken()}`
-                },
-                body: JSON.stringify({ current_password: currentPassword, new_password: newPassword })
-            });
-
-            if (!response.ok) {
-                const errorData = await response.json();
-                throw new Error(errorData.message || 'Failed to change password.');
-            }
-
-            const result = await response.json();
-            showCustomConfirm(result.message || 'Password changed successfully!', () => {
-                // Clear password fields after success
-                document.getElementById('current-password').value = '';
-                document.getElementById('new-password').value = '';
-                document.getElementById('confirm-new-password').value = '';
-            });
-        } catch (error) {
-            console.error("Change password error:", error.message);
-            showCustomConfirm(`Failed to change password: ${error.message}`, () => {});
-        }
-    }
-
-    // New: Public URL functionality
-    async function fetchPublicUrl() {
-        const publicUrlInput = document.getElementById('public-collection-url');
-        const publicUrlStatus = document.getElementById('public-url-status');
-        publicUrlInput.value = '';
-        publicUrlStatus.innerText = '';
-
-        if (!isAuthenticated()) {
-            publicUrlInput.placeholder = "Sign in to generate your public link.";
-            return;
-        }
-
-        try {
-            const response = await fetch(`${API_BASE_URL}/public_collection_link`, {
-                method: 'GET',
-                headers: { 'Authorization': `Bearer ${getAuthToken()}` }
-            });
-
-            if (!response.ok) {
-                if (response.status === 404) {
-                    publicUrlStatus.innerText = 'No public link generated yet.';
-                    publicUrlInput.placeholder = "Your public collection URL will appear here";
-                    return;
-                }
-                throw new Error(`HTTP error! status: ${response.status}`);
-            }
-
-            const result = await response.json();
-            const fullUrl = `${window.location.origin}/?public=${result.public_id}`; // Construct full URL
-            publicUrlInput.value = fullUrl;
-            publicUrlStatus.innerText = 'Your public collection link is active.';
-            publicUrlStatus.classList.remove('text-red-400');
-            publicUrlStatus.classList.add('text-emerald-400');
-
-        } catch (error) {
-            console.error("Error fetching public URL:", error);
-            publicUrlStatus.innerText = `Error: ${error.message}.`;
-            publicUrlStatus.classList.remove('text-emerald-400');
-            publicUrlStatus.classList.add('text-red-400');
-            publicUrlInput.placeholder = "Could not fetch public URL.";
-        }
-    }
-
-    async function generatePublicUrl() {
-        if (!isAuthenticated()) {
-            showCustomConfirm('Please sign in to generate a public link.', () => {});
-            return;
-        }
-        showCustomConfirm('Generate a new public link? This will make your collection viewable by anyone with the link.', async () => {
-            try {
-                const response = await fetch(`${API_BASE_URL}/generate_public_collection_link`, {
-                    method: 'POST',
-                    headers: { 'Authorization': `Bearer ${getAuthToken()}` }
-                });
-
-                if (!response.ok) {
-                    const errorData = await response.json();
-                    throw new Error(errorData.message || 'Failed to generate public link.');
-                }
-
-                const result = await response.json();
-                const fullUrl = `${window.location.origin}/?public=${result.public_id}`;
-                document.getElementById('public-collection-url').value = fullUrl;
-                document.getElementById('public-url-status').innerText = 'Public link generated/updated!';
-                document.getElementById('public-url-status').classList.remove('text-red-400');
-                document.getElementById('public-url-status').classList.add('text-emerald-400');
-                showCustomConfirm('Public link generated/updated successfully! Copy it from settings.', () => {});
-            } catch (error) {
-                console.error("Error generating public URL:", error);
-                showCustomConfirm(`Failed to generate public link: ${error.message}`, () => {});
-            }
-        });
-    }
-
-    async function revokePublicUrl() {
-        if (!isAuthenticated()) {
-            showCustomConfirm('Please sign in to revoke your public link.', () => {});
-            return;
-        }
-        showCustomConfirm('Are you sure you want to revoke your public link? Your collection will no longer be shareable via URL.', async () => {
-            try {
-                const response = await fetch(`${API_BASE_URL}/revoke_public_collection_link`, {
-                    method: 'POST',
-                    headers: { 'Authorization': `Bearer ${getAuthToken()}` }
-                });
-
-                if (!response.ok) {
-                    const errorData = await response.json();
-                    throw new Error(errorData.message || 'Failed to revoke public link.');
-                }
-
-                const result = await response.json();
-                document.getElementById('public-collection-url').value = '';
-                document.getElementById('public-collection-url').placeholder = "Your public collection URL will appear here";
-                document.getElementById('public-url-status').innerText = 'Public link revoked.';
-                document.getElementById('public-url-status').classList.remove('text-emerald-400');
-                document.getElementById('public-url-status').classList.add('text-red-400');
-                showCustomConfirm('Public link revoked successfully!', () => {});
-            } catch (error) {
-                console.error("Error revoking public URL:", error);
-                showCustomConfirm(`Failed to revoke public link: ${error.message}`, () => {});
-            }
-        });
-    }
-
-    function copyPublicUrl() {
-        const publicUrlInput = document.getElementById('public-collection-url');
-        if (publicUrlInput.value) {
-            publicUrlInput.select();
-            document.execCommand('copy');
-            showCustomConfirm('Public URL copied to clipboard!', () => {});
-        } else {
-            showCustomConfirm('No public URL to copy. Generate one first.', () => {});
-        }
-    }
-
-
-    // --- Public Collection View Rendering ---
-    function renderPublicCollection() {
-        const publicContentView = document.getElementById('content-public-collection');
-        const publicTitle = document.getElementById('public-collection-title');
-        const publicTotalItems = document.getElementById('public-total-items');
-        const publicTotalValue = document.getElementById('public-total-value');
-        const publicUniqueCountries = document.getElementById('public-unique-countries');
-        const publicTableBody = document.getElementById('public-collection-table-body');
-        const publicStatus = document.getElementById('public-collection-status');
-        const publicSummary = document.getElementById('public-collection-summary');
-
-        publicStatus.innerText = ''; // Clear previous status messages
-
-        if (publicCollectionData.length === 0) {
-            publicTitle.innerText = 'Public Collection (Empty or Not Found)';
-            publicTotalItems.innerText = '0';
-            publicTotalValue.innerText = '$0.00';
-            publicUniqueCountries.innerText = '0';
-            publicTableBody.innerHTML = '<tr><td colspan="6" class="p-4 text-center text-gray-500">No items available in this public collection.</td></tr>';
-            publicSummary.classList.remove('grid');
-            publicSummary.classList.add('hidden');
-            return;
-        }
-
-        publicSummary.classList.add('grid'); // Ensure grid display for summary
-        publicSummary.classList.remove('hidden');
-
-        // Assuming publicCollectionData comes with a 'username' or similar property from backend
-        // If not, you might need to fetch it separately or pass it with the public data.
-        // For now, let's assume `publicCollectionData[0].owner_email` or similar might be available if user data is included.
-        // Otherwise, just call it "Shared Collection"
-        const ownerName = publicCollectionData[0] ? publicCollectionData[0].owner_email : 'Shared User'; // Placeholder
-        publicTitle.innerText = `${ownerName}'s Public Collection`;
-
-        const totalItems = publicCollectionData.length;
-        const totalValue = publicCollectionData.reduce((sum, item) => sum + (item.value || 0), 0);
-        const uniqueCountries = new Set(publicCollectionData.map(item => item.country)).size;
-
-        publicTotalItems.innerText = totalItems;
-        publicTotalValue.innerText = `$${totalValue.toFixed(2)}`;
-        publicUniqueCountries.innerText = uniqueCountries;
-
-        const tableRows = publicCollectionData.map(item => `
-            <tr class="border-b border-gray-700">
-                <td class="p-4">${item.type}</td>
-                <td class="p-4">${item.country} ${item.isHistorical ? '<span class="text-xs text-amber-400">(Historical)</span>' : ''}</td>
-                <td class="p-4">${item.year || 'N/A'}</td>
-                <td class="p-4">${item.denomination}</td>
-                <td class="p-4">$${(item.value || 0).toFixed(2)}</td>
-                <td class="p-4">
-                    <p class="text-xs text-gray-400">${item.notes || 'N/A'}</p>
-                    ${item.referenceUrl ? `<a href="${item.referenceUrl}" target="_blank" class="text-blue-400 hover:underline text-xs"><i class="ph-bold ph-link-simple-horizontal"></i> Reference Link</a>` : ''}
-                </td>
-            </tr>
-        `).join('');
-        publicTableBody.innerHTML = tableRows;
-    }
-
-
-    // --- NAVIGATION & UI Management ---
-    function showView(viewId) {
-        document.querySelectorAll('.content-view').forEach(view => {
-            view.classList.add('hidden');
-        });
-        document.getElementById(viewId).classList.remove('hidden');
-
-        document.querySelectorAll('.nav-link').forEach(link => {
-            link.classList.remove('bg-gray-700', 'text-white');
-            link.classList.add('hover:bg-gray-700');
-        });
-        // Highlight active nav link, but only if it's one of the main ones (not for public view loaded via URL)
-        const navLinkId = `nav-${viewId.replace('content-', '')}`;
-        const activeNavLink = document.getElementById(navLinkId);
-        if (activeNavLink) {
-            activeNavLink.classList.add('bg-gray-700', 'text-white');
-        }
-
-        renderAllViews();
-    }
-
-    function renderAllViews() {
-        console.log('Rendering all views. Authenticated:', isAuthenticated());
-        // Apply theme on every render to ensure consistency
-        applySavedTheme();
-
-        // Check URL for public collection ID
-        const urlParams = new URLSearchParams(window.location.search);
-        const publicId = urlParams.get('public');
-
-        if (publicId) {
-            // If public ID is present, force public collection view
-            document.querySelectorAll('.content-view').forEach(view => {
-                view.classList.add('hidden');
-            });
-            document.getElementById('content-public-collection').classList.remove('hidden');
-            loadPublicCollectionFromBackend(publicId);
-            // Do not update main nav links for public view
-            return; // Exit as we are in public view mode
-        }
-
-
-        // No authentication check needed for Home page
-        if (!document.getElementById('content-home').classList.contains('hidden')) {
-            renderHome();
-        }
-
-        // For authenticated views, check if authenticated before rendering
-        if (isAuthenticated()) {
-            if (!document.getElementById('content-dashboard').classList.contains('hidden')) {
-                renderDashboard();
-            }
-            if (!document.getElementById('content-collection').classList.contains('hidden')) {
-                renderCollection();
-            }
-            if (!document.getElementById('content-map').classList.contains('hidden')) {
-                renderGeoChart();
-            }
-            if (!document.getElementById('content-missing').classList.contains('hidden')) {
-                renderMissingCountries();
-            }
-            if (!document.getElementById('content-settings').classList.contains('hidden')) {
-                renderSettings();
-            }
-        } else {
-            // If not authenticated, ensure these views show their respective unauthenticated overlays
-            if (!document.getElementById('content-dashboard').classList.contains('hidden')) {
-                const dashboardContentWrapper = document.getElementById('content-dashboard').querySelector('.max-w-7xl.mx-auto');
-                if (dashboardContentWrapper) {
-                    dashboardContentWrapper.innerHTML = `<div class="unauthenticated-overlay"><p class="text-xl text-red-400">Please sign in to view your dashboard.</p></div>`;
-                }
-            }
-            if (!document.getElementById('content-collection').classList.contains('hidden')) {
-                const collectionContentWrapper = document.getElementById('content-collection').querySelector('.max-w-7xl.mx-auto');
-                if (collectionContentWrapper) {
-                    collectionContentWrapper.innerHTML = `<div class="unauthenticated-overlay"><p class="text-xl text-red-400">Please sign in to manage your collection.</p></div>`;
-                }
-            }
-            if (!document.getElementById('content-map').classList.contains('hidden')) {
-                const mapContentWrapper = document.getElementById('content-map').querySelector('.max-w-7xl.mx-auto');
-                if (mapContentWrapper) {
-                    mapContentWrapper.innerHTML = `<div class="unauthenticated-overlay"><p class="text-xl text-red-400">Please sign in to view the map.</p></div>`;
-                }
-            }
-            if (!document.getElementById('content-missing').classList.contains('hidden')) {
-                const missingCountriesContentWrapper = document.getElementById('content-missing').querySelector('.max-w-7xl.mx-auto');
-                if (missingCountriesContentWrapper) {
-                    missingCountriesContentWrapper.innerHTML = `<div class="unauthenticated-overlay"><p class="text-xl text-red-400">Please sign in to view missing countries.</p></div>`;
-                }
-            }
-            // For settings, it has its own internal overlay that renderSettings will handle
-            if (!document.getElementById('content-settings').classList.contains('hidden')) {
-                renderSettings(); // Calls renderSettings, which handles its own overlay
-            }
-        }
-        // Apply sitewide currency settings
-        applySitewideCurrency();
-    }
-
-    function handleUnauthorized() {
-        console.warn('Handling unauthorized state: session expired or invalid.');
-        sessionStorage.removeItem('jwt_token');
-        showCustomConfirm('Your session has expired or is invalid. Please log in again.', () => {});
-        updateAuthUI(false);
-        collectionData = []; // Clear data on logout/unauthorized
-        history.replaceState(null, '', window.location.pathname); // Clear public URL param
-        showView('content-home'); // Redirect to home page
-    }
-
-    function updateAuthUI(loggedIn) {
-        console.log('Updating Auth UI. Logged In:', loggedIn);
-        const authStatusDiv = document.getElementById('auth-status');
-        const loginForm = document.getElementById('login-form');
-        const logoutBtn = document.getElementById('logout-btn');
-        const quickAddBtn = document.getElementById('quick-add-btn');
-        const importDataBtn = document.getElementById('import-data-btn');
-        const exportDataBtn = document.getElementById('export-data-btn'); // New
-        const clearAllBtn = document.getElementById('clear-all-btn'); // Get clear all button
-        const shareCollectionBtn = document.getElementById('share-collection-btn'); // New
-
-        if (loggedIn) {
-            authStatusDiv.innerHTML = `<span class="text-emerald-400 font-semibold">Logged in!</span>`;
-            if (loginForm) loginForm.classList.add('hidden');
-            if (logoutBtn) logoutBtn.classList.remove('hidden');
-            if (quickAddBtn) quickAddBtn.classList.remove('hidden'); // Show Quick Add
-            if (importDataBtn) importDataBtn.classList.remove('hidden'); // Show Import Data
-            if (exportDataBtn) exportDataBtn.classList.remove('hidden'); // Show Export Data
-            if (clearAllBtn) clearAllBtn.classList.remove('hidden'); // Show Clear All
-            if (shareCollectionBtn) shareCollectionBtn.classList.remove('hidden'); // Show Share Collection
-        } else {
-            authStatusDiv.innerHTML = `<span class="text-red-400 font-semibold">Not logged in.</span>`;
-            if (loginForm) loginForm.classList.remove('hidden');
-            if (logoutBtn) logoutBtn.classList.add('hidden');
-            if (quickAddBtn) quickAddBtn.classList.add('hidden'); // Hide Quick Add
-            if (importDataBtn) importDataBtn.classList.add('hidden'); // Hide Import Data
-            if (exportDataBtn) exportDataBtn.classList.add('hidden'); // Hide Export Data
-            if (clearAllBtn) clearAllBtn.classList.add('hidden'); // Hide Clear All
-            if (shareCollectionBtn) shareCollectionBtn.classList.add('hidden'); // Hide Share Collection
-        }
-        // Also update settings view authentication state
-        const settingsContent = document.getElementById('settings-content');
-        const settingsOverlay = document.getElementById('settings-unauthenticated-overlay');
-        if (settingsContent && settingsOverlay) {
-            if (loggedIn) {
-                settingsContent.classList.remove('hidden');
-                settingsOverlay.classList.add('hidden');
-            } else {
-                settingsContent.classList.add('hidden');
-                settingsOverlay.classList.remove('hidden');
-            }
-        }
-    }
-
-    function applySavedTheme() {
-        const savedTheme = localStorage.getItem('theme');
-        if (savedTheme) {
-            document.documentElement.classList.remove('light', 'dark');
-            document.documentElement.classList.add(savedTheme);
-        } else {
-            // Default to dark if no theme is saved
-            document.documentElement.classList.add('dark');
-        }
-    }
-
-
-    // --- GLOBAL UI Elements ---
-    const sidebar = document.getElementById('sidebar');
-    const mobileMenuToggle = document.getElementById('mobile-menu-toggle');
-    const mobileSidebarOverlay = document.getElementById('mobile-sidebar-overlay');
-    // We target document.body for overflow-hidden to prevent background scroll when sidebar is open
-    // const appContent = document.getElementById('app-content'); // No longer directly used for overflow control
-
-    // Function to toggle sidebar visibility
-    function toggleSidebar() {
-        console.log('Toggling sidebar...');
-        sidebar.classList.toggle('-translate-x-full'); // Toggle sidebar's off-screen state
-        mobileSidebarOverlay.classList.toggle('hidden'); // Toggle overlay visibility
-        document.body.classList.toggle('overflow-hidden'); // Toggle body scroll
-        sidebar.classList.toggle('open'); // Add/remove 'open' class for media query targeting
-    }
-
-    // --- Export Functions ---
-    function exportCollectionAsJson() {
-        const jsonString = JSON.stringify(collectionData, null, 2);
-        const blob = new Blob([jsonString], { type: 'application/json' });
-        const url = URL.createObjectURL(blob);
-        const a = document.createElement('a');
-        a.href = url;
-        a.download = 'coinshelf_collection.json';
-        document.body.appendChild(a);
-        a.click();
-        document.body.removeChild(a);
-        URL.revokeObjectURL(url);
-        showCustomConfirm('Collection exported as JSON!', () => {});
-        closeModal(document.getElementById('export-modal'), document.getElementById('export-modal').querySelector('div'));
-    }
-
-    function exportCollectionAsCsv() {
-        if (collectionData.length === 0) {
-            showCustomConfirm('No data to export.', () => {});
-            return;
-        }
-
-        const headers = ['id', 'type', 'country', 'year', 'denomination', 'value', 'notes', 'referenceUrl', 'localImagePath', 'region', 'isHistorical'];
-        let csv = headers.join(',') + '\n';
-
-        collectionData.forEach(item => {
-            const row = headers.map(header => {
-                let value = item[header];
-                if (value === null || typeof value === 'undefined') {
-                    value = '';
-                } else if (typeof value === 'string') {
-                    // Escape double quotes and enclose in double quotes if it contains comma or double quote
-                    value = `"${value.replace(/"/g, '""')}"`;
-                }
-                return value;
-            }).join(',');
-            csv += row + '\n';
-        });
-
-        const blob = new Blob([csv], { type: 'text/csv' });
-        const url = URL.createObjectURL(blob);
-        const a = document.createElement('a');
-        a.href = url;
-        a.download = 'coinshelf_collection.csv';
-        document.body.appendChild(a);
-        a.click();
-        document.body.removeChild(a);
-        URL.revokeObjectURL(url);
-        showCustomConfirm('Collection exported as CSV!', () => {});
-        closeModal(document.getElementById('export-modal'), document.getElementById('export-modal').querySelector('div'));
-    }
-
-    function printCollectionReport() {
-        // Create a new window or iframe for printing
-        const printWindow = window.open('', '_blank');
-        printWindow.document.write('<html><head><title>CoinShelf Collection Report</title>');
-        // Include minimal styles for printing
-        printWindow.document.write('<style>');
-        printWindow.document.write('body { font-family: sans-serif; margin: 20px; }');
-        printWindow.document.write('h1 { text-align: center; margin-bottom: 20px; }');
-        printWindow.document.write('table { width: 100%; border-collapse: collapse; margin-bottom: 30px; }');
-        printWindow.document.write('th, td { border: 1px solid #ccc; padding: 8px; text-align: left; }');
-        printWindow.document.write('th { background-color: #f2f2f2; }');
-        printWindow.document.write('p { margin-bottom: 5px; }');
-        printWindow.document.write('</style>');
-        printWindow.document.write('</head><body>');
-        printWindow.document.write('<h1>CoinShelf Collection Report</h1>');
-
-        if (collectionData.length === 0) {
-            printWindow.document.write('<p>No items in your collection to print.</p>');
-        } else {
-            // Summary
-            const totalItems = collectionData.length;
-            const totalValue = collectionData.reduce((sum, item) => sum + (item.value || 0), 0);
-            const uniqueCountries = new Set(collectionData.map(item => item.country)).size;
-
-            printWindow.document.write('<h2>Summary</h2>');
-            printWindow.document.write(`<p><strong>Total Items:</strong> ${totalItems}</p>`);
-            printWindow.document.write(`<p><strong>Total Estimated Value:</strong> $${totalValue.toFixed(2)}</p>`);
-            printWindow.document.write(`<p><strong>Unique Countries:</strong> ${uniqueCountries}</p>`);
-
-            // Detailed table
-            printWindow.document.write('<h2>Detailed Collection</h2>');
-            printWindow.document.write('<table>');
-            printWindow.document.write('<thead><tr><th>Type</th><th>Country</th><th>Year</th><th>Denomination</th><th>Value</th><th>Notes</th></tr></thead>');
-            printWindow.document.write('<tbody>');
-            collectionData.forEach(item => {
-                printWindow.document.write(`
-                    <tr>
-                        <td>${item.type}</td>
-                        <td>${item.country}</td>
-                        <td>${item.year || 'N/A'}</td>
-                        <td>${item.denomination}</td>
-                        <td>$${(item.value || 0).toFixed(2)}</td>
-                        <td>${item.notes || 'N/A'}</td>
-                    </tr>
-                `);
-            });
-            printWindow.document.write('</tbody></table>');
-        }
-
-        printWindow.document.write('</body></html>');
-        printWindow.document.close();
-        printWindow.focus();
-        printWindow.print();
-        closeModal(document.getElementById('export-modal'), document.getElementById('export-modal').querySelector('div'));
-    }
-
-
-    // --- EVENT LISTENERS ---
-    function attachGlobalEventListeners() {
-        console.log('Attaching global event listeners...');
-
-        // Navigation links
-        const navHome = document.getElementById('nav-home');
-        if (navHome) {
-            console.log('Found nav-home');
-            navHome.addEventListener('click', (e) => { e.preventDefault(); showView('content-home'); });
-        } else { console.error('nav-home not found!'); }
-
-        const navDashboard = document.getElementById('nav-dashboard');
-        if (navDashboard) {
-            console.log('Found nav-dashboard');
-            navDashboard.addEventListener('click', (e) => { e.preventDefault(); showView('content-dashboard'); });
-        } else { console.error('nav-dashboard not found!'); }
-
-        const navCollection = document.getElementById('nav-collection');
-        if (navCollection) {
-            console.log('Found nav-collection');
-            navCollection.addEventListener('click', (e) => { e.preventDefault(); showView('content-collection'); });
-        } else { console.error('nav-collection not found!'); }
-
-        const navMap = document.getElementById('nav-map');
-        if (navMap) {
-            console.log('Found nav-map');
-            navMap.addEventListener('click', (e) => { e.preventDefault(); showView('content-map'); });
-        } else { console.error('nav-map not found!'); }
-
-        const navMissing = document.getElementById('nav-missing');
-        if (navMissing) {
-            console.log('Found nav-missing');
-            navMissing.addEventListener('click', (e) => { e.preventDefault(); showView('content-missing'); });
-        } else { console.error('nav-missing not found!'); }
-
-        const navSettings = document.getElementById('nav-settings');
-        if (navSettings) {
-            console.log('Found nav-settings');
-            navSettings.addEventListener('click', (e) => { e.preventDefault(); showView('content-settings'); });
-        } else { console.error('nav-settings not found!'); }
-
-        const navAbout = document.getElementById('nav-about');
-        if (navAbout) {
-            console.log('Found nav-about');
-            navAbout.addEventListener('click', (e) => { e.preventDefault(); showView('content-about'); });
-        } else { console.error('nav-about not found!'); }
-
-
-        // Homepage buttons
-        const homeSignupBtn = document.getElementById('home-signup-btn');
-        if (homeSignupBtn) {
-            console.log('Found home-signup-btn');
-            homeSignupBtn.addEventListener('click', () => {
-                console.log('home-signup-btn clicked');
-                if (window.innerWidth < 768 && sidebar.classList.contains('-translate-x-full')) {
-                    toggleSidebar(); // Open sidebar if closed
-                }
-                const loginEmailInput = document.getElementById('login-email');
-                if (loginEmailInput) loginEmailInput.focus();
-            });
-        } else {
-            console.error('home-signup-btn not found!');
-        }
-
-        const homeLearnMoreBtn = document.getElementById('home-learn-more-btn');
-        if (homeLearnMoreBtn) {
-            console.log('Found home-learn-more-btn');
-            homeLearnMoreBtn.addEventListener('click', () => {
-                console.log('home-learn-more-btn clicked');
-                showView('content-about'); // Redirects to About page
-                if (window.innerWidth < 768 && sidebar.classList.contains('open')) {
-                    toggleSidebar();
-                }
-            });
-        } else {
-            console.error('home-learn-more-btn not found!');
-        }
-
-
-        // Quick Add button
-        const quickAddBtn = document.getElementById('quick-add-btn');
-        if (quickAddBtn) {
-            console.log('Found quick-add-btn');
-            quickAddBtn.addEventListener('click', () => {
-                console.log('Quick Add button clicked');
-                if (!isAuthenticated()) {
-                    showCustomConfirm('Please sign in to add new items.', () => {});
-                    return;
-                }
-                clearItemForm();
-                openModal('item-modal');
-                if (window.innerWidth < 768 && sidebar.classList.contains('open')) {
-                    toggleSidebar();
-                }
-            });
-        } else {
-            console.error('quick-add-btn not found!');
-        }
-
-        // Import Data button
-        const importDataBtn = document.getElementById('import-data-btn');
-        if (importDataBtn) {
-            console.log('Found import-data-btn');
-            importDataBtn.addEventListener('click', () => {
-                console.log('Import Data button clicked');
-                if (!isAuthenticated()) {
-                    showCustomConfirm('Please sign in to import data.', () => {});
-                    return;
-                }
-                document.getElementById('import-json-data').value = ''; // Clear previous data
-                openModal('import-modal');
-                if (window.innerWidth < 768 && sidebar.classList.contains('open')) {
-                    toggleSidebar();
-                }
-            });
-        } else {
-            console.error('import-data-btn not found!');
-        }
-
-        // Export Data button
-        const exportDataBtn = document.getElementById('export-data-btn');
-        if (exportDataBtn) {
-            console.log('Found export-data-btn');
-            exportDataBtn.addEventListener('click', () => {
-                console.log('Export Data button clicked');
-                if (!isAuthenticated()) {
-                    showCustomConfirm('Please sign in to export data.', () => {});
-                    return;
-                }
-                openModal('export-modal'); // Open the new export options modal
-                if (window.innerWidth < 768 && sidebar.classList.contains('open')) {
-                    toggleSidebar();
-                }
-            });
-        } else {
-            console.error('export-data-btn not found!');
-        }
-
-        // New: Share Collection button
-        const shareCollectionBtn = document.getElementById('share-collection-btn');
-        if (shareCollectionBtn) {
-            console.log('Found share-collection-btn');
-            shareCollectionBtn.addEventListener('click', () => {
-                console.log('Share Collection button clicked');
-                if (!isAuthenticated()) {
-                    showCustomConfirm('Please sign in to share your collection.', () => {});
-                    return;
-                }
-                showView('content-settings'); // Go to settings page
-                // Optionally scroll to the public link section in settings
-                setTimeout(() => {
-                    document.getElementById('generate-public-url-btn').scrollIntoView({ behavior: 'smooth' });
-                }, 100);
-                 if (window.innerWidth < 768 && sidebar.classList.contains('open')) {
-                    toggleSidebar();
-                }
-            });
-        } else { console.error('share-collection-btn not found!'); }
-
-
-        // Handle import submission
-        const importSubmitBtn = document.getElementById('import-submit-btn');
-        if (importSubmitBtn) {
-            console.log('Found import-submit-btn');
-            importSubmitBtn.addEventListener('click', async () => {
-                console.log('Import submit button clicked');
-                const jsonData = document.getElementById('import-json-data').value;
-                let itemsToImport;
-                try {
-                    itemsToImport = JSON.parse(jsonData);
-                    if (!Array.isArray(itemsToImport)) {
-                        throw new Error("Pasted data is not a JSON array.");
-                    }
-                } catch (error) {
-                    showCustomConfirm(`Invalid JSON data: ${error.message}. Please paste a valid JSON array of coin objects.`, () => {});
-                    return;
-                }
-
-                if (itemsToImport.length === 0) {
-                    showCustomConfirm('No items found in the pasted data.', () => {});
-                    return;
-                }
-
-                showCustomConfirm(`Are you sure you want to import ${itemsToImport.length} items? This will add them to your collection.`, async () => {
-                    if (!isAuthenticated()) {
-                        showCustomConfirm('Please sign in to import data.', () => {});
-                        return;
-                    }
-                    try {
-                        const response = await fetch(`${API_BASE_URL}/coins/bulk_upload`, {
-                            method: 'POST',
-                            headers: {
-                                'Content-Type': 'application/json',
-                                'Authorization': `Bearer ${getAuthToken()}`
-                            },
-                            body: JSON.stringify(itemsToImport)
-                        });
-
-                        if (!response.ok) {
-                            if (response.status === 401) {
-                                handleUnauthorized();
-                                return;
-                            }
-                            const errorData = await response.json();
-                            throw new Error(errorData.message || `HTTP error! status: ${response.status}`);
-                        }
-
-                        const result = await response.json();
-                        let message = result.message || 'Import process completed.';
-                        if (result.errors && result.errors.length > 0) {
-                            message += ` Some items had errors: ${result.errors.map(err => err.substring(0, 50) + "...").join('; ')}`; // Truncate errors for message box
-                        }
-                        showCustomConfirm(message, () => {});
-                        loadCollectionFromBackend(); // Reload data after successful import
-                    } catch (error) {
-                        console.error("Error during bulk import:", error);
-                        showCustomConfirm(`Failed to import data: ${error.message}. Please ensure the backend is running and you are logged in.`, () => {});
-                    } finally {
-                        closeModal(document.getElementById('import-modal'), document.getElementById('import-modal').querySelector('div'));
-                    }
-                });
-            });
-        } else { console.error('import-submit-btn not found!'); }
-
-        const importCancelBtn = document.getElementById('import-cancel-btn');
-        if (importCancelBtn) {
-            console.log('Found import-cancel-btn');
-            importCancelBtn.addEventListener('click', () => {
-                console.log('Import cancel button clicked');
-                closeModal(document.getElementById('import-modal'), document.getElementById('import-modal').querySelector('div'));
-            });
-        } else { console.error('import-cancel-btn not found!'); }
-
-        // Export Modal Buttons
-        const exportJsonBtn = document.getElementById('export-json-btn');
-        if (exportJsonBtn) {
-            console.log('Found export-json-btn');
-            exportJsonBtn.addEventListener('click', exportCollectionAsJson);
-        } else { console.error('export-json-btn not found!'); }
-
-        const exportCsvBtn = document.getElementById('export-csv-btn');
-        if (exportCsvBtn) {
-            console.log('Found export-csv-btn');
-            exportCsvBtn.addEventListener('click', exportCollectionAsCsv);
-        } else { console.error('export-csv-btn not found!'); }
-
-        const exportPrintBtn = document.getElementById('export-print-btn');
-        if (exportPrintBtn) {
-            console.log('Found export-print-btn');
-            exportPrintBtn.addEventListener('click', printCollectionReport);
-        } else { console.error('export-print-btn not found!'); }
-
-        const exportCancelBtn = document.getElementById('export-cancel-btn');
-        if (exportCancelBtn) {
-            console.log('Found export-cancel-btn');
-            exportCancelBtn.addEventListener('click', () => closeModal(document.getElementById('export-modal'), document.getElementById('export-modal').querySelector('div')));
-        } else { console.error('export-cancel-btn not found!'); }
-
-
-        // Clear All Items button and modal logic
-        const clearAllBtn = document.getElementById('clear-all-btn');
-        const clearConfirmModal = document.getElementById('clear-confirm-modal');
-        const clearConfirmInput = document.getElementById('clear-confirm-input');
-        const clearAllConfirmBtn = document.getElementById('clear-all-confirm-btn');
-        const clearAllCancelBtn = document.getElementById('clear-all-cancel-btn');
-
-        if (clearAllBtn) {
-            console.log('Found clear-all-btn');
-            clearAllBtn.addEventListener('click', () => {
-                console.log('Clear All button clicked');
-                if (!isAuthenticated()) {
-                    showCustomConfirm('Please sign in to clear items.', () => {});
-                    return;
-                }
-                clearConfirmInput.value = ''; // Clear input field
-                openModal('clear-confirm-modal');
-                if (window.innerWidth < 768 && sidebar.classList.contains('open')) {
-                    toggleSidebar();
-                }
-            });
-        } else { console.error('clear-all-btn not found!'); }
-
-        if (clearAllConfirmBtn) {
-            console.log('Found clear-all-confirm-btn');
-            clearAllConfirmBtn.addEventListener('click', async () => {
-                console.log('Clear All confirm button clicked');
-                if (clearConfirmInput.value.trim() === 'CLEARYES') {
-                    if (!isAuthenticated()) {
-                        showCustomConfirm('Please sign in to clear items.', () => {});
-                        closeModal(clearConfirmModal, clearConfirmModal.querySelector('div'));
-                        return;
-                    }
-                    try {
-                        const response = await fetch(`${API_BASE_URL}/coins/clear_all`, {
-                            method: 'DELETE',
-                            headers: {
-                                'Authorization': `Bearer ${getAuthToken()}`
-                            }
-                        });
-
-                        if (!response.ok) {
-                            if (response.status === 401) {
-                                handleUnauthorized();
-                                return;
-                            }
-                            const errorData = await response.json();
-                            throw new Error(errorData.message || `HTTP error! status: ${response.status}`);
-                        }
-
-                        const result = await response.json();
-                        showCustomConfirm(result.message || 'All items deleted successfully!', () => {});
-                        collectionData = []; // Clear local data
-                        renderAllViews(); // Re-render UI
-                    } catch (error) {
-                        console.error("Error clearing all items:", error);
-                        showCustomConfirm(`Failed to clear all items: ${error.message}. Please ensure the backend is running and you are logged in.`, () => {});
-                    } finally {
-                        closeModal(clearConfirmModal, clearConfirmModal.querySelector('div'));
-                    }
-                } else {
-                    showCustomConfirm('Incorrect confirmation phrase. Please type "CLEARYES" exactly to proceed.', () => {});
-                }
-            });
-        } else { console.error('clear-all-confirm-btn not found!'); }
-
-        if (clearAllCancelBtn) {
-            console.log('Found clear-all-cancel-btn');
-            clearAllCancelBtn.addEventListener('click', () => {
-                console.log('Clear All cancel button clicked');
-                closeModal(clearConfirmModal, clearConfirmModal.querySelector('div'));
-            });
-        } else { console.error('clear-all-cancel-btn not found!'); }
-
-
-        // New: Public URL buttons
-        const generatePublicUrlBtn = document.getElementById('generate-public-url-btn');
-        if (generatePublicUrlBtn) {
-            generatePublicUrlBtn.addEventListener('click', generatePublicUrl);
-        } else { console.error('generate-public-url-btn not found!'); }
-
-        const revokePublicUrlBtn = document.getElementById('revoke-public-url-btn');
-        if (revokePublicUrlBtn) {
-            revokePublicUrlBtn.addEventListener('click', revokePublicUrl);
-        } else { console.error('revoke-public-url-btn not found!'); }
-
-        const copyPublicUrlBtn = document.getElementById('copy-public-url-btn');
-        if (copyPublicUrlBtn) {
-            copyPublicUrlBtn.addEventListener('click', copyPublicUrl);
-        } else { console.error('copy-public-url-btn not found!'); }
-
-        // About page signup button
-        const aboutSignupBtn = document.getElementById('about-signup-btn');
-        if (aboutSignupBtn) {
-            console.log('Found about-signup-btn');
-            aboutSignupBtn.addEventListener('click', () => {
-                console.log('about-signup-btn clicked');
-                if (window.innerWidth < 768 && sidebar.classList.contains('-translate-x-full')) {
-                    toggleSidebar(); // Open sidebar if closed
-                }
-                const loginEmailInput = document.getElementById('login-email');
-                if (loginEmailInput) loginEmailInput.focus();
-            });
-        } else {
-            console.error('about-signup-btn not found!');
-        }
-
-
-        // Modal close listeners (click outside or ESC)
-        const itemModal = document.getElementById('item-modal');
-        const importModal = document.getElementById('import-modal');
-        const exportModal = document.getElementById('export-modal'); // New modal
-        const countryDetailsModal = document.getElementById('country-details-modal');
-        const customConfirmModal = document.getElementById('custom-confirm-modal');
-        const clearConfirmModalElement = document.getElementById('clear-confirm-modal');
-
-        if (itemModal) {
-            itemModal.addEventListener('click', function(event) {
-                const modalContent = this.querySelector('div');
-                if (!modalContent.contains(event.target)) {
-                    closeModal(this, modalContent);
-                    reinitItemForm();
-                }
-            });
-        } else { console.error('item-modal not found!'); }
-
-
-        if (importModal) {
-            importModal.addEventListener('click', function(event) {
-                const modalContent = this.querySelector('div');
-                if (!modalContent.contains(event.target)) {
-                    closeModal(this, modalContent);
-                }
-            });
-        } else { console.error('import-modal not found!'); }
-
-        if (exportModal) { // New modal
-            exportModal.addEventListener('click', function(event) {
-                const modalContent = this.querySelector('div');
-                if (!modalContent.contains(event.target)) {
-                    closeModal(this, modalContent);
-                }
-            });
-        } else { console.error('export-modal not found!'); }
-
-
-        if (countryDetailsModal) {
-            countryDetailsModal.addEventListener('click', function(event) {
-                const modalContent = this.querySelector('div');
-                if (!modalContent.contains(event.target)) {
-                    closeModal(this, modalContent);
-                }
-            });
-            document.getElementById('country-details-close-btn').addEventListener('click', () => {
-                closeModal(countryDetailsModal, countryDetailsModal.querySelector('div'));
-            });
-        } else { console.error('country-details-modal not found!'); }
-
-
-        if (clearConfirmModalElement) {
-            clearConfirmModalElement.addEventListener('click', function(event) {
-                const modalContent = this.querySelector('div');
-                if (!modalContent.contains(event.target)) {
-                    closeModal(this, modalContent);
-                }
-            });
-        } else { console.error('clear-confirm-modal not found!'); }
-
-
-        if (customConfirmModal) {
-            customConfirmModal.addEventListener('click', function(event) {
-                const modalContent = this.querySelector('div');
-                if (!modalContent.contains(event.target)) {
-                    closeModal(customConfirmModal, customConfirmModal.querySelector('div'));
-                }
-            });
-        } else { console.error('custom-confirm-modal not found!'); }
-
-
-        document.addEventListener('keydown', function(event) {
-            if (event.key === 'Escape') {
-                if (itemModal && !itemModal.classList.contains('hidden')) {
-                    closeModal(itemModal, itemModal.querySelector('div'));
-                    reinitItemForm();
-                }
-                if (importModal && !importModal.classList.contains('hidden')) {
-                    closeModal(importModal, importModal.querySelector('div'));
-                }
-                if (exportModal && !exportModal.classList.contains('hidden')) { // Close export modal
-                    closeModal(exportModal, exportModal.querySelector('div'));
-                }
-                if (countryDetailsModal && !countryDetailsModal.classList.contains('hidden')) {
-                    closeModal(countryDetailsModal, countryDetailsModal.querySelector('div'));
-                }
-                if (customConfirmModal && !customConfirmModal.classList.contains('hidden')) {
-                    closeModal(customConfirmModal, customConfirmModal.querySelector('div'));
-                }
-                 if (clearConfirmModalElement && !clearConfirmModalElement.classList.contains('hidden')) {
-                    closeModal(clearConfirmModalElement, clearConfirmModalElement.querySelector('div'));
-                }
-                // Close sidebar if open on mobile
-                if (window.innerWidth < 768 && sidebar && sidebar.classList.contains('open')) {
-                    toggleSidebar();
-                }
-            }
-        });
-
-        // Event listener for mobile menu toggle button
-        if (mobileMenuToggle) { // Ensure button exists
-            console.log('Found mobile-menu-toggle');
-            mobileMenuToggle.addEventListener('click', toggleSidebar);
-        } else { console.error('mobile-menu-toggle not found!'); }
-
-        // Event listener for overlay to close sidebar
-        if (mobileSidebarOverlay) { // Ensure overlay exists
-            console.log('Found mobile-sidebar-overlay');
-            mobileSidebarOverlay.addEventListener('click', toggleSidebar);
-        } else { console.error('mobile-sidebar-overlay not found!'); }
-
-
-        // Close sidebar if screen resizes to desktop and is currently open
-        window.addEventListener('resize', () => {
-            if (window.innerWidth >= 768) { // md breakpoint for Tailwind
-                if (sidebar && sidebar.classList.contains('open')) {
-                    toggleSidebar();
-                }
-            }
-        });
-
-        // When a nav link is clicked (on mobile), close the sidebar
-        document.querySelectorAll('.nav-link').forEach(link => {
-            link.addEventListener('click', () => {
-                if (window.innerWidth < 768 && sidebar && sidebar.classList.contains('open')) {
-                    toggleSidebar();
-                }
-            });
-        });
-
-
-        attachFormEventListeners(); // Attach event listeners for the item form
-
-
-        // --- AUTHENTICATION EVENT LISTENERS ---
-        const loginForm = document.getElementById('login-form');
-        if (loginForm) {
-            console.log('Found login-form');
-            loginForm.addEventListener('submit', async (e) => {
-                e.preventDefault();
-                console.log('Login form submitted');
-                const email = document.getElementById('login-email').value;
-                const password = document.getElementById('login-password').value;
-                try {
-                    const response = await fetch(`${API_BASE_URL}/login`, {
-                        method: 'POST',
-                        headers: { 'Content-Type': 'application/json' },
-                        body: JSON.stringify({ email, password })
-                    });
-
-                    if (!response.ok) {
-                        const errorData = await response.json();
-                        throw new Error(errorData.message || 'Login failed.');
-                    }
-
-                    const result = await response.json();
-                    sessionStorage.setItem('jwt_token', result.token); // Store JWT
-                    showCustomConfirm('Signed in successfully!', () => {});
-                    updateAuthUI(true);
-                    loadCollectionFromBackend(); // Load data after successful login
-                    history.replaceState(null, '', window.location.pathname); // Clear public URL param
-                } catch (error) {
-                    console.error("Login error:", error.message);
-                    showCustomConfirm(`Login failed: ${error.message}`, () => {});
-                }
-            });
-        } else { console.error('login-form not found during attachGlobalEventListeners!'); }
-
-        const signupBtn = document.getElementById('signup-btn');
-        if (signupBtn) {
-            console.log('Found signup-btn');
-            signupBtn.addEventListener('click', async () => {
-                console.log('Sign Up button clicked');
-                const email = document.getElementById('login-email').value;
-                const password = document.getElementById('login-password').value;
-                if (!email || !password) {
-                    showCustomConfirm('Please enter both email and password to sign up.', () => {});
-                    return;
-                }
-                try {
-                    const response = await fetch(`${API_BASE_URL}/register`, {
-                        method: 'POST',
-                        headers: { 'Content-Type': 'application/json' },
-                        body: JSON.stringify({ email, password })
-                    });
-
-                    if (!response.ok) {
-                        const errorData = await response.json();
-                        throw new Error(errorData.message || 'Signup failed.');
-                    }
-
-                    const result = await response.json();
-                    showCustomConfirm(result.message || 'Signed up successfully! Please log in.', () => {
-                        // Optionally auto-login after signup if desired, but
-                        // for explicit flow, user logs in separately
-                    });
-                } catch (error) {
-                    console.error("Sign-up error:", error.message);
-                    showCustomConfirm(`Sign-up failed: ${error.message}`, () => {});
-                }
-            });
-        } else { console.error('signup-btn not found during attachGlobalEventListeners!'); }
-
-        const logoutBtn = document.getElementById('logout-btn');
-        if (logoutBtn) {
-            console.log('Found logout-btn');
-            logoutBtn.addEventListener('click', () => {
-                console.log('Logout button clicked');
-                sessionStorage.removeItem('jwt_token'); // Clear JWT
-                updateAuthUI(false);
-                collectionData = []; // Clear data when logged out
-                history.replaceState(null, '', window.location.pathname); // Clear public URL param on logout
-                renderAllViews();
-                showCustomConfirm('Signed out successfully!', () => {});
-            });
-        } else { console.error('logout-btn not found during attachGlobalEventListeners!'); }
-
-        // Currency update button
-        const updateCurrencyBtn = document.getElementById('update-currency-btn');
-        if (updateCurrencyBtn) {
-            updateCurrencyBtn.addEventListener('click', updateSitewideCurrency);
-        } else { console.error('update-currency-btn not found during attachGlobalEventListeners!'); }
-    }
-
-    // --- INITIAL LOAD ---
-    document.addEventListener('DOMContentLoaded', () => {
-        console.log('DOM Content Loaded. Starting app initialization...');
-        applySavedTheme(); // Apply theme immediately on load
-        loadSavedPrices(); // Load saved metal prices
-        attachGlobalEventListeners();
-
-        const urlParams = new URLSearchParams(window.location.search);
-        const publicId = urlParams.get('public');
-
-        if (publicId) {
-            // If public ID is present, render public collection view directly
-            updateAuthUI(false); // Ensure logged out state for public view
-            showView('content-public-collection'); // This will trigger loading public data
-        } else {
-            // Otherwise, proceed with normal authenticated app flow
-            updateAuthUI(isAuthenticated()); // Update UI based on initial token presence
-            loadCollectionFromBackend(); // Attempt to load data if already authenticated
-            showView('content-home'); // Default view on load is now the home page
-        }
-        console.log('App initialization completed successfully.');
-    });
-
-    // --- Metal Prices State ---
-    let metalPrices = { 
-        gold_usd_per_oz: 2300, 
-        silver_usd_per_oz: 29.5,
-        gold_zar_per_oz: 42000, // Approximate ZAR conversion
-        silver_zar_per_oz: 540   // Approximate ZAR conversion
-    };
-    let lastPriceUpdate = 0;
-    let isFetchingPrices = false; // Prevent multiple simultaneous requests
-    const PRICE_CACHE_DURATION = 30 * 60 * 1000; // 30 minutes in milliseconds
-    
-    // --- Currency and Unit Settings ---
-    let currencySetting = localStorage.getItem('currency') || 'USD';
-    let weightUnitSetting = localStorage.getItem('weightUnit') || 'oz';
-    let zarExchangeRate = parseFloat(localStorage.getItem('zarExchangeRate')) || 18.25; // USD to ZAR rate
-
-    // --- Fetch Metal Prices (with caching) ---
-    async function fetchMetalPrices(forceRefresh = false) {
-        const now = Date.now();
-        
-        // Check if we have cached prices that are still valid
-        const timeSinceLastUpdate = now - lastPriceUpdate;
-        console.log(`Cache check: ${timeSinceLastUpdate}ms since last update, cache duration: ${PRICE_CACHE_DURATION}ms`);
-        
-        if (!forceRefresh && timeSinceLastUpdate < PRICE_CACHE_DURATION && metalPrices.gold_usd_per_oz > 0) {
-            console.log('✅ Using cached metal prices (last updated:', new Date(lastPriceUpdate).toLocaleTimeString(), ')');
-            renderBullionSection();
-            return;
-        }
-
-        // Prevent multiple simultaneous requests
-        if (isFetchingPrices) {
-            console.log('⏳ Metal prices fetch already in progress, skipping...');
-            return;
-        }
-
-        isFetchingPrices = true;
-        try {
-            console.log('🔄 Fetching fresh metal prices...');
-            const res = await fetch(`${API_BASE_URL}/prices/metals`);
-            if (res.ok) {
-                const data = await res.json();
-                metalPrices = {
-                    gold_usd_per_oz: data.gold_usd_per_oz || 2300,
-                    silver_usd_per_oz: data.silver_usd_per_oz || 29.5
-                };
-                lastPriceUpdate = now;
-                console.log(`Metal prices updated: Gold $${metalPrices.gold_usd_per_oz}/oz, Silver $${metalPrices.silver_usd_per_oz}/oz (Source: ${data.source || 'unknown'})`);
-            } else {
-                console.warn('Failed to fetch metal prices, using fallback values');
-                metalPrices = { gold_usd_per_oz: 2300, silver_usd_per_oz: 29.5 };
-            }
-        } catch (error) {
-            console.error('Error fetching metal prices:', error);
-            metalPrices = { gold_usd_per_oz: 2300, silver_usd_per_oz: 29.5 };
-        } finally {
-            isFetchingPrices = false; // Reset the flag
-        }
-        renderBullionSection();
-    }
-
-    // --- Currency Helper Functions ---
-    function getCurrencySymbol(currency) {
-        return currency === 'USD' ? '$' : 'R';
-    }
-
-    function formatCurrency(amount, currency) {
-        const symbol = getCurrencySymbol(currency);
-        return `${symbol}${amount.toFixed(2)}`;
-    }
-
-    // --- Currency Conversion Functions ---
-    function convertToCurrency(value, fromCurrency, toCurrency) {
-        if (fromCurrency === toCurrency) return value;
-        
-        // Ensure zarExchangeRate is available
-        if (!zarExchangeRate || isNaN(zarExchangeRate)) {
-            console.warn('ZAR exchange rate not available, using fallback rate of 18.25');
-            zarExchangeRate = 18.25;
-        }
-        
-        if (fromCurrency === 'USD' && toCurrency === 'ZAR') {
-            return value * zarExchangeRate;
-        } else if (fromCurrency === 'ZAR' && toCurrency === 'USD') {
-            return value / zarExchangeRate;
-        }
-        
-        return value; // Fallback
-    }
-
-    function getItemValueInCurrency(item, targetCurrency) {
-        let baseValue;
-        
-        if (item.type === 'Gold Bullion' || item.type === 'Silver Bullion') {
-            // For bullion, calculate the USD value first, then convert
-            if (!item.weight_grams || !item.purity_percent) return 0;
-            
-            // Ensure metalPrices is available
-            if (!metalPrices || !metalPrices.gold_usd_per_oz || !metalPrices.silver_usd_per_oz) {
-                console.warn('Metal prices not available, using fallback values');
-                const fallbackGoldPrice = 2300;
-                const fallbackSilverPrice = 29.5;
-                const price = item.type === 'Gold Bullion' ? fallbackGoldPrice : fallbackSilverPrice;
-                baseValue = ((item.weight_grams / 31.1035) * (item.purity_percent / 100) * price) || 0;
-            } else {
-                const price = item.type === 'Gold Bullion' ? metalPrices.gold_usd_per_oz : metalPrices.silver_usd_per_oz;
-                baseValue = ((item.weight_grams / 31.1035) * (item.purity_percent / 100) * price) || 0;
-            }
-        } else {
-            // For regular items, assume the stored value is in USD
-            baseValue = item.value || 0;
-        }
-        
-        return convertToCurrency(baseValue, 'USD', targetCurrency);
-    }
-
-    // --- Calculate Bullion Value ---
-    function calculateBullionValue(item) {
-        if (!item.weight_grams || !item.purity_percent) return 0;
-        
-        let price;
-        if (currencySetting === 'USD') {
-            price = item.type === 'Gold Bullion' ? metalPrices.gold_usd_per_oz : metalPrices.silver_usd_per_oz;
-        } else if (currencySetting === 'ZAR') {
-            price = item.type === 'Gold Bullion' ? metalPrices.gold_zar_per_oz : metalPrices.silver_zar_per_oz;
-        }
-        
-        return ((item.weight_grams / 31.1035) * (item.purity_percent / 100) * price) || 0;
-    }
-
-    // --- Render Bullion Section ---
-    function renderBullionSection() {
-        const wrapper = document.getElementById('bullion-section');
-        if (!wrapper) return;
-        const bullionItems = collectionData.filter(item => item.type === 'Gold Bullion' || item.type === 'Silver Bullion');
-        
-        // Check if we have any bullion items to show
-        if (bullionItems.length === 0) {
-            wrapper.innerHTML = '';
-            return;
-        }
-        
-        let html = `<div class="mb-4 p-4 bg-gray-800 rounded-lg border border-gray-700">
-            <div class="flex justify-between items-center mb-3">
-                <h2 class="text-xl font-bold text-yellow-400">Bullion / Gold / Silver</h2>
-                <button onclick="fetchMetalPrices(true)" class="bg-blue-600 hover:bg-blue-700 text-white px-3 py-1 rounded text-sm mr-2">
-                    <i class="ph-bold ph-arrows-clockwise mr-1"></i>Auto Update
-                </button>
-            </div>
-            <div class="flex flex-wrap gap-6 mb-3 text-sm">
-                <span class="text-gray-300">Gold Price: <span class="font-bold text-yellow-400">${getCurrencySymbol(currencySetting)}${getCurrentPrice('gold', currencySetting, weightUnitSetting)}</span> ${currencySetting}/${weightUnitSetting}</span>
-                <span class="text-gray-300">Silver Price: <span class="font-bold text-gray-400">${getCurrencySymbol(currencySetting)}${getCurrentPrice('silver', currencySetting, weightUnitSetting)}</span> ${currencySetting}/${weightUnitSetting}</span>
-                <button onclick="showManualPriceModal()" class="bg-green-600 hover:bg-green-700 text-white px-3 py-1 rounded text-sm">
-                    <i class="ph-bold ph-pencil-simple mr-1"></i>Update Prices
-                </button>
-            </div>`;
-        
-        if (bullionItems.length > 0) {
-            html += `<div class="overflow-x-auto">
-                <table class="w-full text-left data-table">
-                    <thead class="bg-gray-700">
-                        <tr>
-                            <th class="p-2">Notes</th>
-                            <th class="p-2">Type</th>
-                            <th class="p-2">Weight (g)</th>
-                            <th class="p-2">Purity (%)</th>
-                            <th class="p-2">Year</th>
-                            <th class="p-2">Value</th>
-                            <th class="p-2">Quantity</th>
-                            <th class="p-2">Reference</th>
-                            <th class="p-2">Actions</th>
-                        </tr>
-                    </thead>
-                    <tbody>
-                        ${bullionItems.map(item => `
-                            <tr class="border-b border-gray-600">
-                                <td class="p-2">${item.notes || '-'}</td>
-                                <td class="p-2">${item.type}</td>
-                                <td class="p-2">${item.weight_grams || '-'}</td>
-                                <td class="p-2">${item.purity_percent || '-'}</td>
-                                <td class="p-2">${item.year || '-'}</td>
-                                <td class="p-2 font-bold text-emerald-400">${formatCurrency(getItemValueInCurrency(item, currencySetting) * (item.quantity || 1), currencySetting)}</td>
-                                <td class="p-2">
-                                    <input type="number" 
-                                           min="1" 
-                                           value="${item.quantity || 1}" 
-                                           class="w-16 bg-gray-700 border-gray-600 rounded px-2 py-1 text-center text-white focus:ring-emerald-500 focus:border-emerald-500"
-                                           onchange="updateBullionQuantity(${item.id}, this.value)"
-                                           title="Click to edit quantity">
-                                </td>
-                                <td class="p-2">${item.referenceUrl ? `<a href="${item.referenceUrl}" target="_blank" class="text-blue-400 hover:text-blue-300">Link</a>` : '-'}</td>
-                                <td class="p-2">
-                                    <button onclick="editBullionItem(${item.id})" class="text-blue-400 hover:text-blue-300 mr-2" title="Edit Bullion">
-                                        <i class="ph ph-pencil-simple"></i>
-                                    </button>
-                                    <button onclick="deleteBullionItem(${item.id})" class="text-red-400 hover:text-red-300" title="Delete Bullion">
-                                        <i class="ph ph-trash"></i>
-                                    </button>
-                                </td>
-                            </tr>
-                        `).join('')}
-                    </tbody>
-                </table>
-            </div>`;
-        }
-        
-        html += `</div>`;
-        wrapper.innerHTML = html;
-    }
-
-    // --- Update Form for Bullion ---
-    function toggleBullionFields() {
-        const type = document.getElementById('type').value;
-        const show = (type === 'Gold Bullion' || type === 'Silver Bullion');
-        const bullionFields = document.getElementById('bullion-fields');
-        const denominationField = document.getElementById('denomination').parentElement;
-        const valueField = document.getElementById('value').parentElement;
-        
-        if (bullionFields) bullionFields.style.display = show ? '' : 'none';
-        if (denominationField) denominationField.style.display = show ? 'none' : '';
-        if (valueField) valueField.style.display = show ? 'none' : '';
-        
-        // For bullion, set denomination to the type (e.g., "Gold Bullion")
-        if (show && document.getElementById('denomination')) {
-            document.getElementById('denomination').value = type;
-        }
-    }
-
-    // Add event listener when the type field exists
-    function attachBullionEventListeners() {
-        const typeField = document.getElementById('type');
-        if (typeField) {
-            typeField.addEventListener('change', toggleBullionFields);
-            toggleBullionFields(); // Initialize on load
-        }
-    }
-
-    // --- Patch Collection Rendering ---
-    function renderCollection(filteredData = collectionData) {
-        console.log('Rendering collection with data:', filteredData);
-        console.log('Number of items to render:', filteredData.length);
-        
-        // Render bullion section above collection
-        let wrapper = document.getElementById('bullion-section');
-        if (!wrapper) {
-            const parent = document.getElementById('content-collection');
-            wrapper = document.createElement('div');
-            wrapper.id = 'bullion-section';
-            parent.insertBefore(wrapper, parent.firstChild);
-        }
-        
-        // Only fetch prices if we don't have them cached or if cache is expired
-        fetchMetalPrices(false); // Use cached prices if available
-        
-        // Force render the bullion section
-        renderBullionSection();
-        
-        // Now call the original renderCollection logic
-        const collectionContent = document.getElementById('content-collection');
-        const collectionContentWrapper = collectionContent.querySelector('.max-w-7xl.mx-auto');
-        if (!collectionContentWrapper) return;
-
-        if (!isAuthenticated()) {
-            collectionContentWrapper.innerHTML = `<div class="unauthenticated-overlay"><p class="text-xl text-red-400">Please sign in to manage your collection.</p></div>`;
-            return;
-        }
-
-        collectionContentWrapper.innerHTML = `
-            <div class="flex flex-col sm:flex-row items-center justify-between mb-4 space-y-4 sm:space-y-0 sm:space-x-4">
-                <h1 class="text-3xl font-bold text-white">Collection</h1>
-                <div class="flex flex-col sm:flex-row items-center space-y-2 sm:space-y-0 sm:space-x-4 w-full sm:w-auto">
-                    <input type="text" id="search-input" placeholder="Search..." class="bg-gray-800 border-gray-600 rounded-md focus:ring-emerald-500 focus:border-emerald-500 w-full sm:w-auto p-2">
-                    <select id="region-filter" class="bg-gray-800 border-gray-600 rounded-md focus:ring-emerald-500 focus:border-emerald-500 w-full sm:w-auto p-2"></select>
-                    <select id="type-filter" class="bg-gray-800 border-gray-600 rounded-md focus:ring-emerald-500 focus:border-emerald-500 w-full sm:w-auto p-2"></select>
-                </div>
-            </div>
-            <div class="flex-1 flex overflow-hidden">
-                <div class="w-full flex flex-col">
-                    <div class="flex-1 overflow-y-auto overflow-x-auto bg-gray-800 rounded-lg border border-gray-700">
-                        <table class="w-full text-left data-table min-w-max"> <!-- min-w-max to prevent crushing columns -->
-                            <thead class="bg-gray-700 sticky top-0">
-                                <tr>
-                                    <th class="p-4 font-semibold cursor-pointer" data-sort-column="id">ID</th>
-                                    <th class="p-4 font-semibold">Type</th>
-                                    <th class="p-4 font-semibold cursor-pointer" data-sort-column="country">Country</th>
-                                    <th class="p-4 font-semibold cursor-pointer" data-sort-column="year">Year</th>
-                                    <th class="p-4 font-semibold">Denomination</th>
-                                    <th class="p-4 font-semibold cursor-pointer" data-sort-column="quantity">Qty</th>
-                                    <th class="p-4 font-semibold cursor-pointer" data-sort-column="value">Value</th>
-                                    <th class="p-4 font-semibold">Notes & Ref.</th>
-                                    <th class="p-4 font-semibold">Actions</th>
-                                </tr>
-                            </thead>
-                            <tbody id="collection-table-body"></tbody>
-                        </table>
-                    </div>
-                </div>
-            </div>
-        `;
-        initializeFilters();
-        if (filteredData.length === 0) {
-            const tableBody = document.getElementById('collection-table-body');
-            tableBody.innerHTML = `
-                <tr>
-                    <td colspan="8" class="p-8 text-center text-gray-500">
-                        <div class="flex flex-col items-center space-y-4">
-                            <i class="ph ph-coin text-4xl"></i>
-                            <p class="text-lg">Your collection is empty</p>
-                            <p class="text-sm">Click the "Quick Add" button to add your first item!</p>
-                        </div>
-                    </td>
-                </tr>
-            `;
-        } else {
-            renderCollectionTable(filteredData);
-        }
-        attachSortEventListeners();
-    }
-
-    // --- Manual Price Update Modal ---
-    function showManualPriceModal() {
-        const modalHtml = `
-            <div id="price-modal" class="fixed inset-0 bg-black bg-opacity-50 flex items-center justify-center z-50">
-                <div class="bg-gray-800 rounded-lg p-6 w-full max-w-lg mx-4">
-                    <h3 class="text-xl font-bold text-white mb-4">Update Metal Prices</h3>
-                    
-                    <!-- Currency and Unit Settings -->
-                    <div class="grid grid-cols-2 gap-4 mb-4">
-                        <div>
-                            <label class="block text-sm font-medium text-gray-300 mb-2">Currency</label>
-                            <select id="price-currency" class="w-full bg-gray-700 border-gray-600 rounded-md px-3 py-2 text-white focus:ring-emerald-500 focus:border-emerald-500">
-                                <option value="USD" ${currencySetting === 'USD' ? 'selected' : ''}>USD</option>
-                                <option value="ZAR" ${currencySetting === 'ZAR' ? 'selected' : ''}>ZAR (South African Rand)</option>
-                            </select>
-                        </div>
-                        <div>
-                            <label class="block text-sm font-medium text-gray-300 mb-2">Weight Unit</label>
-                            <select id="price-weight-unit" class="w-full bg-gray-700 border-gray-600 rounded-md px-3 py-2 text-white focus:ring-emerald-500 focus:border-emerald-500">
-                                <option value="oz" ${weightUnitSetting === 'oz' ? 'selected' : ''}>Ounces (oz)</option>
-                                <option value="g" ${weightUnitSetting === 'g' ? 'selected' : ''}>Grams (g)</option>
-                            </select>
-                        </div>
-                    </div>
-                    
-                    <!-- Exchange Rate (for ZAR) -->
-                    <div id="exchange-rate-section" class="mb-4" style="display: ${currencySetting === 'ZAR' ? 'block' : 'none'};">
-                        <label class="block text-sm font-medium text-gray-300 mb-2">USD to ZAR Exchange Rate</label>
-                        <input type="number" id="zar-exchange-rate" step="0.01" value="${zarExchangeRate}" 
-                               class="w-full bg-gray-700 border-gray-600 rounded-md px-3 py-2 text-white focus:ring-emerald-500 focus:border-emerald-500">
-                    </div>
-                    
-                    <!-- Price Inputs -->
-                    <div class="space-y-4">
-                        <div>
-                            <label class="block text-sm font-medium text-gray-300 mb-2">Gold Price</label>
-                            <input type="number" id="manual-gold-price" step="0.01" 
-                                   value="${getCurrentPrice('gold', currencySetting, weightUnitSetting)}" 
-                                   class="w-full bg-gray-700 border-gray-600 rounded-md px-3 py-2 text-white focus:ring-emerald-500 focus:border-emerald-500">
-                        </div>
-                        <div>
-                            <label class="block text-sm font-medium text-gray-300 mb-2">Silver Price</label>
-                            <input type="number" id="manual-silver-price" step="0.01" 
-                                   value="${getCurrentPrice('silver', currencySetting, weightUnitSetting)}" 
-                                   class="w-full bg-gray-700 border-gray-600 rounded-md px-3 py-2 text-white focus:ring-emerald-500 focus:border-emerald-500">
-                        </div>
-                    </div>
-                    
-                    <div class="flex justify-end space-x-3 mt-6">
-                        <button onclick="closePriceModal()" class="bg-gray-600 hover:bg-gray-500 text-white px-4 py-2 rounded-md">Cancel</button>
-                        <button onclick="updateManualPrices()" class="bg-emerald-600 hover:bg-emerald-500 text-white px-4 py-2 rounded-md">Update Prices</button>
-                    </div>
-                </div>
-            </div>
-        `;
-        document.body.insertAdjacentHTML('beforeend', modalHtml);
-        
-        // Add event listeners for currency/unit changes
-        document.getElementById('price-currency').addEventListener('change', updatePriceLabels);
-        document.getElementById('price-weight-unit').addEventListener('change', updatePriceLabels);
-    }
-
-    function closePriceModal() {
-        const modal = document.getElementById('price-modal');
-        if (modal) modal.remove();
-    }
-
-    // --- Price Conversion Helper Functions ---
-    function getCurrentPrice(metal, currency, unit) {
-        const ozToGram = 31.1035; // 1 ounce = 31.1035 grams
-        
-        let basePrice;
-        if (currency === 'USD') {
-            basePrice = metal === 'gold' ? metalPrices.gold_usd_per_oz : metalPrices.silver_usd_per_oz;
-        } else if (currency === 'ZAR') {
-            basePrice = metal === 'gold' ? metalPrices.gold_zar_per_oz : metalPrices.silver_zar_per_oz;
-        }
-        
-        if (unit === 'g') {
-            return (basePrice / ozToGram).toFixed(2);
-        }
-        return basePrice.toFixed(2);
-    }
-
-    function updatePriceLabels() {
-        const currency = document.getElementById('price-currency').value;
-        const unit = document.getElementById('price-weight-unit').value;
-        const exchangeRateSection = document.getElementById('exchange-rate-section');
-        
-        // Show/hide exchange rate section
-        exchangeRateSection.style.display = currency === 'ZAR' ? 'block' : 'none';
-        
-        // Update labels (simplified)
-        const goldLabel = document.querySelector('label[for="manual-gold-price"]');
-        const silverLabel = document.querySelector('label[for="manual-silver-price"]');
-        
-        if (goldLabel) goldLabel.textContent = 'Gold Price';
-        if (silverLabel) silverLabel.textContent = 'Silver Price';
-        
-        // Update input values
-        const goldInput = document.getElementById('manual-gold-price');
-        const silverInput = document.getElementById('manual-silver-price');
-        
-        if (goldInput) goldInput.value = getCurrentPrice('gold', currency, unit);
-        if (silverInput) silverInput.value = getCurrentPrice('silver', currency, unit);
-    }
-
-    function updateManualPrices() {
-        const currency = document.getElementById('price-currency').value;
-        const unit = document.getElementById('price-weight-unit').value;
-        const goldPrice = parseFloat(document.getElementById('manual-gold-price').value);
-        const silverPrice = parseFloat(document.getElementById('manual-silver-price').value);
-        const zarRate = parseFloat(document.getElementById('zar-exchange-rate').value) || zarExchangeRate;
-        
-        if (isNaN(goldPrice) || isNaN(silverPrice) || goldPrice <= 0 || silverPrice <= 0) {
-            showCustomConfirm('Please enter valid prices greater than 0.', () => {});
-            return;
-        }
-        
-        const ozToGram = 31.1035;
-        
-        // Convert to base prices (USD per ounce)
-        let goldUsdPerOz, silverUsdPerOz;
-        
-        if (currency === 'USD') {
-            goldUsdPerOz = unit === 'g' ? goldPrice * ozToGram : goldPrice;
-            silverUsdPerOz = unit === 'g' ? silverPrice * ozToGram : silverPrice;
-        } else if (currency === 'ZAR') {
-            const goldUsdPerUnit = unit === 'g' ? goldPrice * ozToGram : goldPrice;
-            const silverUsdPerUnit = unit === 'g' ? silverPrice * ozToGram : silverPrice;
-            goldUsdPerOz = goldUsdPerUnit / zarRate;
-            silverUsdPerOz = silverUsdPerUnit / zarRate;
-        }
-        
-        // Update all price formats
-        metalPrices.gold_usd_per_oz = goldUsdPerOz;
-        metalPrices.silver_usd_per_oz = silverUsdPerOz;
-        metalPrices.gold_zar_per_oz = goldUsdPerOz * zarRate;
-        metalPrices.silver_zar_per_oz = silverUsdPerOz * zarRate;
-        
-        // Update settings
-        currencySetting = currency;
-        weightUnitSetting = unit;
-        zarExchangeRate = zarRate;
-        
-        // Save to localStorage
-        localStorage.setItem('currency', currency);
-        localStorage.setItem('weightUnit', unit);
-        localStorage.setItem('zarExchangeRate', zarRate.toString());
-        localStorage.setItem('metalPrices', JSON.stringify({
-            gold_usd_per_oz: goldUsdPerOz,
-            silver_usd_per_oz: silverUsdPerOz,
-            gold_zar_per_oz: metalPrices.gold_zar_per_oz,
-            silver_zar_per_oz: metalPrices.silver_zar_per_oz,
-            lastUpdate: Date.now()
-        }));
-        
-        lastPriceUpdate = Date.now();
-        
-        closePriceModal();
-        renderBullionSection();
-        showCustomConfirm('Metal prices updated successfully!', () => {});
-    }
-
-    // --- Load saved prices on startup ---
-    function loadSavedPrices() {
-        const saved = localStorage.getItem('metalPrices');
-        if (saved) {
-            try {
-                const savedPrices = JSON.parse(saved);
-                metalPrices.gold_usd_per_oz = savedPrices.gold_usd_per_oz || 2300;
-                metalPrices.silver_usd_per_oz = savedPrices.silver_usd_per_oz || 29.5;
-                metalPrices.gold_zar_per_oz = savedPrices.gold_zar_per_oz || (2300 * zarExchangeRate);
-                metalPrices.silver_zar_per_oz = savedPrices.silver_zar_per_oz || (29.5 * zarExchangeRate);
-                lastPriceUpdate = savedPrices.lastUpdate || 0;
-                console.log('Loaded saved metal prices:', metalPrices);
-            } catch (e) {
-                console.error('Error loading saved prices:', e);
-            }
-        }
-    }
-
-    // --- Sitewide Currency Management ---
-    function updateSitewideCurrency() {
-        const selectedCurrency = document.querySelector('input[name="currency-preference"]:checked').value;
-        
-        if (selectedCurrency !== currencySetting) {
-            currencySetting = selectedCurrency;
-            localStorage.setItem('currency', currencySetting);
-            
-            // Update all displays that show currency
-            renderAllViews();
-            
-            showCustomConfirm(`Currency updated to ${currencySetting}. All values will now display in ${currencySetting}.`, () => {});
-        } else {
-            showCustomConfirm('Currency setting is already set to your selection.', () => {});
-        }
-    }
-
-    function applySitewideCurrency() {
-        try {
-            // Update all value displays throughout the app
-            if (document.getElementById('dashboard-total-value')) {
-                const totalValue = collectionData.reduce((sum, item) => {
-                    return sum + (getItemValueInCurrency(item, currencySetting) * (item.quantity || 1));
-                }, 0);
-                document.getElementById('dashboard-total-value').innerText = formatCurrency(totalValue, currencySetting);
-            }
-            
-            // Update collection table values
-            const valueCells = document.querySelectorAll('.data-table td:nth-child(7)');
-            valueCells.forEach(cell => {
-                const itemId = cell.closest('tr').dataset.itemId;
-                if (itemId) {
-                    const item = collectionData.find(coin => coin.id === parseInt(itemId));
-                    if (item) {
-                        cell.textContent = formatCurrency(getItemValueInCurrency(item, currencySetting) * (item.quantity || 1), currencySetting);
-                    }
-                }
-            });
-            
-            // Update bullion section
-            renderBullionSection();
-            
-            // Re-render dashboard highlights
-            renderCollectionHighlights();
-        } catch (error) {
-            console.error('Error in applySitewideCurrency:', error);
-        }
-    }
-
-    // --- Bullion Edit and Delete Functions ---
-    function editBullionItem(itemId) {
-        const item = collectionData.find(coin => coin.id === itemId);
-        if (!item) {
-            showCustomConfirm('Item not found.', () => {});
-            return;
-        }
-
-        // Open the item modal and populate with bullion data
-        document.getElementById('item-id').value = item.id;
-        document.getElementById('type').value = item.type;
-        document.getElementById('country').value = item.country || '';
-        document.getElementById('year').value = item.year || '';
-        document.getElementById('denomination').value = item.denomination || '';
-        document.getElementById('value').value = item.value || '';
-        document.getElementById('quantity').value = item.quantity || 1;
-        document.getElementById('notes').value = item.notes || '';
-        document.getElementById('referenceUrl').value = item.referenceUrl || '';
-        document.getElementById('localImagePath').value = item.localImagePath || '';
-        document.getElementById('weight_grams').value = item.weight_grams || '';
-        document.getElementById('purity_percent').value = item.purity_percent || '';
-        
-        // Update form visibility for bullion
-        toggleBullionFields();
-        
-        // Update modal title
-        document.getElementById('modal-title').innerText = 'Edit Bullion Item';
-        
-        // Show the modal
-        const modal = document.getElementById('item-modal');
-        const modalContent = modal.querySelector('div');
-        modal.classList.remove('hidden');
-        modalContent.classList.remove('scale-95', 'opacity-0');
-        modalContent.classList.add('scale-100', 'opacity-100');
-    }
-
-    async function deleteBullionItem(itemId) {
-        const item = collectionData.find(coin => coin.id === itemId);
-        if (!item) {
-            showCustomConfirm('Item not found.', () => {});
-            return;
-        }
-
-        // Show confirmation dialog
-        showCustomConfirm(
-            `Are you sure you want to delete this ${item.type} item? This action cannot be undone.`,
-            async () => {
-                try {
-                    const response = await fetch(`${API_BASE_URL}/coins/${itemId}`, {
-                        method: 'DELETE',
-                        headers: {
-                            'Content-Type': 'application/json',
-                            'Authorization': `Bearer ${getAuthToken()}`
-                        }
-                    });
-
-                    if (!response.ok) {
-                        if (response.status === 401) {
-                            handleUnauthorized();
-                            return;
-                        }
-                        throw new Error(`HTTP error! status: ${response.status}`);
-                    }
-
-                    const result = await response.json();
-                    showCustomConfirm(result.message || 'Bullion item deleted successfully!', () => {});
-                    loadCollectionFromBackend(); // Reload data after deletion
-                } catch (error) {
-                    console.error("Error deleting bullion item:", error);
-                    showCustomConfirm(`Failed to delete item: ${error.message}`, () => {});
-                }
-            }
-        );
-    }
-
-    // --- Patch Dashboard/Highlights ---
-    const origRenderCollectionHighlights = renderCollectionHighlights;
-    function renderCollectionHighlights() {
-        let highlightsHtml = `<li><strong>Total Items:</strong> ${collectionData.length}</li>`;
-        highlightsHtml += `<li><strong>Total Estimated Value:</strong> $${collectionData.reduce((sum, item) => {
-            if (item.type === 'Gold Bullion' || item.type === 'Silver Bullion') {
-                return sum + calculateBullionValue(item);
-            } else {
-                return sum + (item.value || 0);
-            }
-        }, 0).toFixed(2)}</li>`;
-        highlightsHtml += `<li><strong>Unique Countries Represented:</strong> ${new Set(collectionData.map(item => item.country)).size}</li>`;
-        document.getElementById('collection-highlights').innerHTML = highlightsHtml;
-    }
-
-    // --- Update Bullion Quantity Function ---
-    async function updateBullionQuantity(itemId, newQuantity) {
-        const item = collectionData.find(coin => coin.id === itemId);
-        if (!item) {
-            showCustomConfirm('Item not found.', () => {});
-            return;
-        }
-
-        const quantity = parseInt(newQuantity);
-        if (isNaN(quantity) || quantity < 1) {
-            showCustomConfirm('Quantity must be a number greater than 0.', () => {});
-            return;
-        }
-
-        try {
-            const response = await fetch(`${API_BASE_URL}/coins/${itemId}`, {
-                method: 'PUT',
-                headers: {
-                    'Content-Type': 'application/json',
-                    'Authorization': `Bearer ${getAuthToken()}`
-                },
-                body: JSON.stringify({
-                    type: item.type,
-                    country: item.country,
-                    year: item.year,
-                    denomination: item.denomination,
-                    value: item.value,
-                    quantity: quantity,
-                    notes: item.notes,
-                    referenceUrl: item.referenceUrl,
-                    localImagePath: item.localImagePath,
-                    weight_grams: item.weight_grams,
-                    purity_percent: item.purity_percent
-                })
-            });
-
-            if (!response.ok) {
-                if (response.status === 401) {
-                    handleUnauthorized();
-                    return;
-                }
-                throw new Error(`HTTP error! status: ${response.status}`);
-            }
-
-            const result = await response.json();
-            
-            // Update the local data
-            item.quantity = quantity;
-            
-            // Reload collection to update all displays
-            loadCollectionFromBackend();
-            
-            showCustomConfirm('Quantity updated successfully!', () => {});
-        } catch (error) {
-            console.error("Error updating quantity:", error);
-            showCustomConfirm(`Failed to update quantity: ${error.message}`, () => {});
-        }
-    }
-
-    // --- Forgot Password Functionality ---
-    
-    // Forgot Password Modal
-    const forgotPasswordModal = document.createElement('div');
-    forgotPasswordModal.id = 'forgot-password-modal';
-    forgotPasswordModal.className = 'fixed inset-0 bg-black bg-opacity-50 flex items-center justify-center z-50 hidden';
-    forgotPasswordModal.innerHTML = `
-        <div class="bg-gray-800 p-6 rounded-lg shadow-xl max-w-md w-full mx-4 transform transition-all">
-            <div class="flex justify-between items-center mb-4">
-                <h3 class="text-xl font-bold text-white">Reset Password</h3>
-                <button id="close-forgot-modal" class="text-gray-400 hover:text-white text-2xl">&times;</button>
-            </div>
-            <div id="forgot-password-step1">
-                <p class="text-gray-300 mb-4">Enter your email address and we'll send you a password reset link.</p>
-                <form id="forgot-password-form" class="space-y-4">
-                    <input type="email" id="forgot-email" placeholder="Enter your email" 
-                           class="w-full bg-gray-700 border-gray-600 rounded-md shadow-sm p-2 text-sm focus:ring-emerald-500 focus:border-emerald-500" required>
-                    <button type="submit" id="send-reset-btn" 
-                            class="w-full bg-blue-600 hover:bg-blue-700 text-white font-bold py-2 px-4 rounded-md text-sm transition-colors">
-                        Send Reset Link
-                    </button>
-                </form>
-            </div>
-            <div id="forgot-password-step2" class="hidden">
-                <p class="text-green-400 mb-4">✅ Reset link sent! Check your email and click the link to reset your password.</p>
-                <button id="close-forgot-success" 
-                        class="w-full bg-gray-600 hover:bg-gray-500 text-white font-bold py-2 px-4 rounded-md text-sm transition-colors">
-                    Close
-                </button>
-            </div>
-        </div>
-    `;
-    document.body.appendChild(forgotPasswordModal);
-
-    // Forgot Password Event Listeners
-    document.getElementById('forgot-password-btn').addEventListener('click', () => {
-        forgotPasswordModal.classList.remove('hidden');
-        document.getElementById('forgot-password-step1').classList.remove('hidden');
-        document.getElementById('forgot-password-step2').classList.add('hidden');
-        document.getElementById('forgot-email').value = '';
-    });
-
-    document.getElementById('close-forgot-modal').addEventListener('click', () => {
-        forgotPasswordModal.classList.add('hidden');
-    });
-
-    document.getElementById('close-forgot-success').addEventListener('click', () => {
-        forgotPasswordModal.classList.add('hidden');
-    });
-
-    // Close modal when clicking outside
-    forgotPasswordModal.addEventListener('click', (e) => {
-        if (e.target === forgotPasswordModal) {
-            forgotPasswordModal.classList.add('hidden');
-        }
-    });
-
-    // Handle forgot password form submission
-    document.getElementById('forgot-password-form').addEventListener('submit', async (e) => {
-        e.preventDefault();
-        
-        const email = document.getElementById('forgot-email').value;
-        const sendResetBtn = document.getElementById('send-reset-btn');
-        
-        if (!email) {
-            showCustomConfirm('Please enter your email address.', () => {});
-            return;
-        }
-
-        // Disable button and show loading
-        sendResetBtn.disabled = true;
-        sendResetBtn.textContent = 'Sending...';
-        
-        try {
-            const response = await fetch(`${API_BASE_URL}/forgot_password`, {
-                method: 'POST',
-                headers: {
-                    'Content-Type': 'application/json'
-                },
-                body: JSON.stringify({ email: email })
-            });
-
-            const result = await response.json();
-            
-            if (response.ok) {
-                // Show success step
-                document.getElementById('forgot-password-step1').classList.add('hidden');
-                document.getElementById('forgot-password-step2').classList.remove('hidden');
-            } else {
-                showCustomConfirm(result.message || 'Failed to send reset email. Please try again.', () => {});
-            }
-        } catch (error) {
-            console.error('Error sending reset email:', error);
-            showCustomConfirm('Network error. Please check your connection and try again.', () => {});
-        } finally {
-            // Re-enable button
-            sendResetBtn.disabled = false;
-            sendResetBtn.textContent = 'Send Reset Link';
-        }
-    });
-
-    // Check for reset token in URL (for password reset page)
-    function checkForResetToken() {
-        const urlParams = new URLSearchParams(window.location.search);
-        const token = urlParams.get('token');
-        
-        if (token) {
-            // Show reset password form
-            showResetPasswordForm(token);
-        }
-    }
-
-    function showResetPasswordForm(token) {
-        // Create reset password modal
-        const resetModal = document.createElement('div');
-        resetModal.id = 'reset-password-modal';
-        resetModal.className = 'fixed inset-0 bg-black bg-opacity-50 flex items-center justify-center z-50';
-        resetModal.innerHTML = `
-            <div class="bg-gray-800 p-6 rounded-lg shadow-xl max-w-md w-full mx-4 transform transition-all">
-                <div class="flex justify-between items-center mb-4">
-                    <h3 class="text-xl font-bold text-white">Set New Password</h3>
-                    <button id="close-reset-modal" class="text-gray-400 hover:text-white text-2xl">&times;</button>
-                </div>
-                <form id="reset-password-form" class="space-y-4">
-                    <input type="hidden" id="reset-token" value="${token}">
-                    <div>
-                        <label for="new-password-reset" class="block text-sm font-medium text-gray-400">New Password</label>
-                        <input type="password" id="new-password-reset" placeholder="Enter new password" 
-                               class="w-full bg-gray-700 border-gray-600 rounded-md shadow-sm p-2 text-sm focus:ring-emerald-500 focus:border-emerald-500" 
-                               minlength="6" required>
-                    </div>
-                    <div>
-                        <label for="confirm-password-reset" class="block text-sm font-medium text-gray-400">Confirm New Password</label>
-                        <input type="password" id="confirm-password-reset" placeholder="Confirm new password" 
-                               class="w-full bg-gray-700 border-gray-600 rounded-md shadow-sm p-2 text-sm focus:ring-emerald-500 focus:border-emerald-500" 
-                               minlength="6" required>
-                    </div>
-                    <button type="submit" id="reset-password-btn" 
-                            class="w-full bg-green-600 hover:bg-green-700 text-white font-bold py-2 px-4 rounded-md text-sm transition-colors">
-                        Reset Password
-                    </button>
-                </form>
-            </div>
-        `;
-        document.body.appendChild(resetModal);
-
-        // Close button
-        document.getElementById('close-reset-modal').addEventListener('click', () => {
-            resetModal.remove();
-        });
-
-        // Handle form submission
-        document.getElementById('reset-password-form').addEventListener('submit', async (e) => {
-            e.preventDefault();
-            
-            const newPassword = document.getElementById('new-password-reset').value;
-            const confirmPassword = document.getElementById('confirm-password-reset').value;
-            const resetBtn = document.getElementById('reset-password-btn');
-            
-            if (newPassword !== confirmPassword) {
-                showCustomConfirm('Passwords do not match.', () => {});
-                return;
-            }
-            
-            if (newPassword.length < 6) {
-                showCustomConfirm('Password must be at least 6 characters long.', () => {});
-                return;
-            }
-
-            // Disable button and show loading
-            resetBtn.disabled = true;
-            resetBtn.textContent = 'Resetting...';
-            
-            try {
-                const response = await fetch(`${API_BASE_URL}/reset_password`, {
-                    method: 'POST',
-                    headers: {
-                        'Content-Type': 'application/json'
-                    },
-                    body: JSON.stringify({ 
-                        token: token,
-                        new_password: newPassword 
-                    })
-                });
-
-                const result = await response.json();
-                
-                if (response.ok) {
-                    showCustomConfirm('✅ Password reset successfully! You can now log in with your new password.', () => {
-                        resetModal.remove();
-                        // Clear the token from URL
-                        window.history.replaceState({}, document.title, window.location.pathname);
-                    });
-                } else {
-                    showCustomConfirm(result.message || 'Failed to reset password. Please try again.', () => {});
-                }
-            } catch (error) {
-                console.error('Error resetting password:', error);
-                showCustomConfirm('Network error. Please check your connection and try again.', () => {});
-            } finally {
-                // Re-enable button
-                resetBtn.disabled = false;
-                resetBtn.textContent = 'Reset Password';
-            }
-        });
-    }
-
-    // Check for reset token on page load
-    checkForResetToken();
-</script>
-
-</body>
-</html>
->>>>>>> 0fcedce3
+</html>